/**************************************************************************/
/*  rendering_device_driver_metal.mm                                      */
/**************************************************************************/
/*                         This file is part of:                          */
/*                             REDOT ENGINE                               */
/*                        https://redotengine.org                         */
/**************************************************************************/
/* Copyright (c) 2024-present Redot Engine contributors                   */
/*                                          (see REDOT_AUTHORS.md)        */
/* Copyright (c) 2014-present Godot Engine contributors (see AUTHORS.md). */
/* Copyright (c) 2007-2014 Juan Linietsky, Ariel Manzur.                  */
/*                                                                        */
/* Permission is hereby granted, free of charge, to any person obtaining  */
/* a copy of this software and associated documentation files (the        */
/* "Software"), to deal in the Software without restriction, including    */
/* without limitation the rights to use, copy, modify, merge, publish,    */
/* distribute, sublicense, and/or sell copies of the Software, and to     */
/* permit persons to whom the Software is furnished to do so, subject to  */
/* the following conditions:                                              */
/*                                                                        */
/* The above copyright notice and this permission notice shall be         */
/* included in all copies or substantial portions of the Software.        */
/*                                                                        */
/* THE SOFTWARE IS PROVIDED "AS IS", WITHOUT WARRANTY OF ANY KIND,        */
/* EXPRESS OR IMPLIED, INCLUDING BUT NOT LIMITED TO THE WARRANTIES OF     */
/* MERCHANTABILITY, FITNESS FOR A PARTICULAR PURPOSE AND NONINFRINGEMENT. */
/* IN NO EVENT SHALL THE AUTHORS OR COPYRIGHT HOLDERS BE LIABLE FOR ANY   */
/* CLAIM, DAMAGES OR OTHER LIABILITY, WHETHER IN AN ACTION OF CONTRACT,   */
/* TORT OR OTHERWISE, ARISING FROM, OUT OF OR IN CONNECTION WITH THE      */
/* SOFTWARE OR THE USE OR OTHER DEALINGS IN THE SOFTWARE.                 */
/**************************************************************************/

/**************************************************************************/
/*                                                                        */
/* Portions of this code were derived from MoltenVK.                      */
/*                                                                        */
/* Copyright (c) 2015-2023 The Brenwill Workshop Ltd.                     */
/* (http://www.brenwill.com)                                              */
/*                                                                        */
/* Licensed under the Apache License, Version 2.0 (the "License");        */
/* you may not use this file except in compliance with the License.       */
/* You may obtain a copy of the License at                                */
/*                                                                        */
/*     http://www.apache.org/licenses/LICENSE-2.0                         */
/*                                                                        */
/* Unless required by applicable law or agreed to in writing, software    */
/* distributed under the License is distributed on an "AS IS" BASIS,      */
/* WITHOUT WARRANTIES OR CONDITIONS OF ANY KIND, either express or        */
/* implied. See the License for the specific language governing           */
/* permissions and limitations under the License.                         */
/**************************************************************************/

#import "rendering_device_driver_metal.h"

#import "pixel_formats.h"
#import "rendering_context_driver_metal.h"

#import "core/io/compression.h"
#import "core/io/marshalls.h"
#import "core/string/ustring.h"
#import "core/templates/hash_map.h"

#import <Metal/MTLTexture.h>
#import <Metal/Metal.h>
#import <os/log.h>
#import <os/signpost.h>
#import <spirv_msl.hpp>
#import <spirv_parser.hpp>

#pragma mark - Logging

os_log_t LOG_DRIVER;
// Used for dynamic tracing.
os_log_t LOG_INTERVALS;

__attribute__((constructor)) static void InitializeLogging(void) {
	LOG_DRIVER = os_log_create("org.godotengine.godot.metal", OS_LOG_CATEGORY_POINTS_OF_INTEREST);
	LOG_INTERVALS = os_log_create("org.godotengine.godot.metal", "events");
}

/*****************/
/**** GENERIC ****/
/*****************/

// RDD::CompareOperator == VkCompareOp.
static_assert(ENUM_MEMBERS_EQUAL(RDD::COMPARE_OP_NEVER, MTLCompareFunctionNever));
static_assert(ENUM_MEMBERS_EQUAL(RDD::COMPARE_OP_LESS, MTLCompareFunctionLess));
static_assert(ENUM_MEMBERS_EQUAL(RDD::COMPARE_OP_EQUAL, MTLCompareFunctionEqual));
static_assert(ENUM_MEMBERS_EQUAL(RDD::COMPARE_OP_LESS_OR_EQUAL, MTLCompareFunctionLessEqual));
static_assert(ENUM_MEMBERS_EQUAL(RDD::COMPARE_OP_GREATER, MTLCompareFunctionGreater));
static_assert(ENUM_MEMBERS_EQUAL(RDD::COMPARE_OP_NOT_EQUAL, MTLCompareFunctionNotEqual));
static_assert(ENUM_MEMBERS_EQUAL(RDD::COMPARE_OP_GREATER_OR_EQUAL, MTLCompareFunctionGreaterEqual));
static_assert(ENUM_MEMBERS_EQUAL(RDD::COMPARE_OP_ALWAYS, MTLCompareFunctionAlways));

_FORCE_INLINE_ MTLSize mipmapLevelSizeFromTexture(id<MTLTexture> p_tex, NSUInteger p_level) {
	MTLSize lvlSize;
	lvlSize.width = MAX(p_tex.width >> p_level, 1UL);
	lvlSize.height = MAX(p_tex.height >> p_level, 1UL);
	lvlSize.depth = MAX(p_tex.depth >> p_level, 1UL);
	return lvlSize;
}

_FORCE_INLINE_ MTLSize mipmapLevelSizeFromSize(MTLSize p_size, NSUInteger p_level) {
	if (p_level == 0) {
		return p_size;
	}

	MTLSize lvlSize;
	lvlSize.width = MAX(p_size.width >> p_level, 1UL);
	lvlSize.height = MAX(p_size.height >> p_level, 1UL);
	lvlSize.depth = MAX(p_size.depth >> p_level, 1UL);
	return lvlSize;
}

_FORCE_INLINE_ static bool operator==(MTLSize p_a, MTLSize p_b) {
	return p_a.width == p_b.width && p_a.height == p_b.height && p_a.depth == p_b.depth;
}

/*****************/
/**** BUFFERS ****/
/*****************/

RDD::BufferID RenderingDeviceDriverMetal::buffer_create(uint64_t p_size, BitField<BufferUsageBits> p_usage, MemoryAllocationType p_allocation_type) {
	MTLResourceOptions options = MTLResourceHazardTrackingModeTracked;
	switch (p_allocation_type) {
		case MEMORY_ALLOCATION_TYPE_CPU:
			options |= MTLResourceStorageModeShared;
			break;
		case MEMORY_ALLOCATION_TYPE_GPU:
			options |= MTLResourceStorageModePrivate;
			break;
	}

	id<MTLBuffer> obj = [device newBufferWithLength:p_size options:options];
	ERR_FAIL_NULL_V_MSG(obj, BufferID(), "Can't create buffer of size: " + itos(p_size));
	return rid::make(obj);
}

bool RenderingDeviceDriverMetal::buffer_set_texel_format(BufferID p_buffer, DataFormat p_format) {
	// Nothing to do.
	return true;
}

void RenderingDeviceDriverMetal::buffer_free(BufferID p_buffer) {
	rid::release(p_buffer);
}

uint64_t RenderingDeviceDriverMetal::buffer_get_allocation_size(BufferID p_buffer) {
	id<MTLBuffer> obj = rid::get(p_buffer);
	return obj.allocatedSize;
}

uint8_t *RenderingDeviceDriverMetal::buffer_map(BufferID p_buffer) {
	id<MTLBuffer> obj = rid::get(p_buffer);
	ERR_FAIL_COND_V_MSG(obj.storageMode != MTLStorageModeShared, nullptr, "Unable to map private buffers");
	return (uint8_t *)obj.contents;
}

void RenderingDeviceDriverMetal::buffer_unmap(BufferID p_buffer) {
	// Nothing to do.
}

#pragma mark - Texture

#pragma mark - Format Conversions

static const MTLTextureType TEXTURE_TYPE[RD::TEXTURE_TYPE_MAX] = {
	MTLTextureType1D,
	MTLTextureType2D,
	MTLTextureType3D,
	MTLTextureTypeCube,
	MTLTextureType1DArray,
	MTLTextureType2DArray,
	MTLTextureTypeCubeArray,
};

RenderingDeviceDriverMetal::Result<bool> RenderingDeviceDriverMetal::is_valid_linear(TextureFormat const &p_format) const {
	if (!flags::any(p_format.usage_bits, TEXTURE_USAGE_CPU_READ_BIT)) {
		return false;
	}

	PixelFormats &pf = *pixel_formats;
	MTLFormatType ft = pf.getFormatType(p_format.format);

	// Requesting a linear format, which has further restrictions, similar to Vulkan
	// when specifying VK_IMAGE_TILING_LINEAR.

	ERR_FAIL_COND_V_MSG(p_format.texture_type != TEXTURE_TYPE_2D, ERR_CANT_CREATE, "Linear (TEXTURE_USAGE_CPU_READ_BIT) textures must be 2D");
	ERR_FAIL_COND_V_MSG(ft != MTLFormatType::DepthStencil, ERR_CANT_CREATE, "Linear (TEXTURE_USAGE_CPU_READ_BIT) textures must not be a depth/stencil format");
	ERR_FAIL_COND_V_MSG(ft != MTLFormatType::Compressed, ERR_CANT_CREATE, "Linear (TEXTURE_USAGE_CPU_READ_BIT) textures must not be a compressed format");
	ERR_FAIL_COND_V_MSG(p_format.mipmaps != 1, ERR_CANT_CREATE, "Linear (TEXTURE_USAGE_CPU_READ_BIT) textures must have 1 mipmap level");
	ERR_FAIL_COND_V_MSG(p_format.array_layers != 1, ERR_CANT_CREATE, "Linear (TEXTURE_USAGE_CPU_READ_BIT) textures must have 1 array layer");
	ERR_FAIL_COND_V_MSG(p_format.samples != TEXTURE_SAMPLES_1, ERR_CANT_CREATE, "Linear (TEXTURE_USAGE_CPU_READ_BIT) textures must have 1 sample");

	return true;
}

RDD::TextureID RenderingDeviceDriverMetal::texture_create(const TextureFormat &p_format, const TextureView &p_view) {
	MTLTextureDescriptor *desc = [MTLTextureDescriptor new];
	desc.textureType = TEXTURE_TYPE[p_format.texture_type];

	PixelFormats &formats = *pixel_formats;
	desc.pixelFormat = formats.getMTLPixelFormat(p_format.format);
	MTLFmtCaps format_caps = formats.getCapabilities(desc.pixelFormat);

	desc.width = p_format.width;
	desc.height = p_format.height;
	desc.depth = p_format.depth;
	desc.mipmapLevelCount = p_format.mipmaps;

	if (p_format.texture_type == TEXTURE_TYPE_1D_ARRAY ||
			p_format.texture_type == TEXTURE_TYPE_2D_ARRAY) {
		desc.arrayLength = p_format.array_layers;
	} else if (p_format.texture_type == TEXTURE_TYPE_CUBE_ARRAY) {
		desc.arrayLength = p_format.array_layers / 6;
	}

	// TODO(sgc): Evaluate lossy texture support (perhaps as a project option?)
	//  https://developer.apple.com/videos/play/tech-talks/10876?time=459
	// desc.compressionType = MTLTextureCompressionTypeLossy;

	if (p_format.samples > TEXTURE_SAMPLES_1) {
		SampleCount supported = (*device_properties).find_nearest_supported_sample_count(p_format.samples);

		if (supported > SampleCount1) {
			bool ok = p_format.texture_type == TEXTURE_TYPE_2D || p_format.texture_type == TEXTURE_TYPE_2D_ARRAY;
			if (ok) {
				switch (p_format.texture_type) {
					case TEXTURE_TYPE_2D:
						desc.textureType = MTLTextureType2DMultisample;
						break;
					case TEXTURE_TYPE_2D_ARRAY:
						desc.textureType = MTLTextureType2DMultisampleArray;
						break;
					default:
						break;
				}
				desc.sampleCount = (NSUInteger)supported;
				if (p_format.mipmaps > 1) {
					// For a buffer-backed or multi-sample texture, the value must be 1.
					WARN_PRINT("mipmaps == 1 for multi-sample textures");
					desc.mipmapLevelCount = 1;
				}
			} else {
				WARN_PRINT("Unsupported multi-sample texture type; disabling multi-sample");
			}
		}
	}

	static const MTLTextureSwizzle COMPONENT_SWIZZLE[TEXTURE_SWIZZLE_MAX] = {
		static_cast<MTLTextureSwizzle>(255), // IDENTITY
		MTLTextureSwizzleZero,
		MTLTextureSwizzleOne,
		MTLTextureSwizzleRed,
		MTLTextureSwizzleGreen,
		MTLTextureSwizzleBlue,
		MTLTextureSwizzleAlpha,
	};

	MTLTextureSwizzleChannels swizzle = MTLTextureSwizzleChannelsMake(
			p_view.swizzle_r != TEXTURE_SWIZZLE_IDENTITY ? COMPONENT_SWIZZLE[p_view.swizzle_r] : MTLTextureSwizzleRed,
			p_view.swizzle_g != TEXTURE_SWIZZLE_IDENTITY ? COMPONENT_SWIZZLE[p_view.swizzle_g] : MTLTextureSwizzleGreen,
			p_view.swizzle_b != TEXTURE_SWIZZLE_IDENTITY ? COMPONENT_SWIZZLE[p_view.swizzle_b] : MTLTextureSwizzleBlue,
			p_view.swizzle_a != TEXTURE_SWIZZLE_IDENTITY ? COMPONENT_SWIZZLE[p_view.swizzle_a] : MTLTextureSwizzleAlpha);

	// Represents a swizzle operation that is a no-op.
	static MTLTextureSwizzleChannels IDENTITY_SWIZZLE = {
		.red = MTLTextureSwizzleRed,
		.green = MTLTextureSwizzleGreen,
		.blue = MTLTextureSwizzleBlue,
		.alpha = MTLTextureSwizzleAlpha,
	};

	bool no_swizzle = memcmp(&IDENTITY_SWIZZLE, &swizzle, sizeof(MTLTextureSwizzleChannels)) == 0;
	if (!no_swizzle) {
		desc.swizzle = swizzle;
	}

	// Usage.

	MTLResourceOptions options = 0;
	const bool supports_memoryless = (*device_properties).features.highestFamily >= MTLGPUFamilyApple2 && (*device_properties).features.highestFamily < MTLGPUFamilyMac1;
	if (supports_memoryless && p_format.usage_bits & TEXTURE_USAGE_TRANSIENT_BIT) {
		options = MTLResourceStorageModeMemoryless | MTLResourceHazardTrackingModeTracked;
		desc.storageMode = MTLStorageModeMemoryless;
	} else {
		options = MTLResourceCPUCacheModeDefaultCache | MTLResourceHazardTrackingModeTracked;
		if (p_format.usage_bits & TEXTURE_USAGE_CPU_READ_BIT) {
			options |= MTLResourceStorageModeShared;
		} else {
			options |= MTLResourceStorageModePrivate;
		}
	}
	desc.resourceOptions = options;

	if (p_format.usage_bits & TEXTURE_USAGE_SAMPLING_BIT) {
		desc.usage |= MTLTextureUsageShaderRead;
	}

	if (p_format.usage_bits & TEXTURE_USAGE_STORAGE_BIT) {
		desc.usage |= MTLTextureUsageShaderWrite;
	}

	if (p_format.usage_bits & TEXTURE_USAGE_STORAGE_ATOMIC_BIT) {
		desc.usage |= MTLTextureUsageShaderWrite;
	}

	bool can_be_attachment = flags::any(format_caps, (kMTLFmtCapsColorAtt | kMTLFmtCapsDSAtt));

	if (flags::any(p_format.usage_bits, TEXTURE_USAGE_COLOR_ATTACHMENT_BIT | TEXTURE_USAGE_DEPTH_STENCIL_ATTACHMENT_BIT) &&
			can_be_attachment) {
		desc.usage |= MTLTextureUsageRenderTarget;
	}

	if (p_format.usage_bits & TEXTURE_USAGE_INPUT_ATTACHMENT_BIT) {
		desc.usage |= MTLTextureUsageShaderRead;
	}

	if (p_format.usage_bits & TEXTURE_USAGE_VRS_ATTACHMENT_BIT) {
		ERR_FAIL_V_MSG(RDD::TextureID(), "unsupported: TEXTURE_USAGE_VRS_ATTACHMENT_BIT");
	}

	if (flags::any(p_format.usage_bits, TEXTURE_USAGE_CAN_UPDATE_BIT | TEXTURE_USAGE_CAN_COPY_TO_BIT) &&
			can_be_attachment && no_swizzle) {
		// Per MoltenVK, can be cleared as a render attachment.
		desc.usage |= MTLTextureUsageRenderTarget;
	}
	if (p_format.usage_bits & TEXTURE_USAGE_CAN_COPY_FROM_BIT) {
		// Covered by blits.
	}

	// Create texture views with a different component layout.
	if (!p_format.shareable_formats.is_empty()) {
		desc.usage |= MTLTextureUsagePixelFormatView;
	}

	// Allocate memory.

	bool is_linear;
	{
		Result<bool> is_linear_or_err = is_valid_linear(p_format);
		ERR_FAIL_COND_V(std::holds_alternative<Error>(is_linear_or_err), TextureID());
		is_linear = std::get<bool>(is_linear_or_err);
	}

	// Check if it is a linear format for atomic operations and therefore needs a buffer,
	// as generally Metal does not support atomic operations on textures.
	bool needs_buffer = is_linear || (p_format.array_layers == 1 && p_format.mipmaps == 1 && p_format.texture_type == TEXTURE_TYPE_2D && flags::any(p_format.usage_bits, TEXTURE_USAGE_STORAGE_BIT) && (p_format.format == DATA_FORMAT_R32_UINT || p_format.format == DATA_FORMAT_R32_SINT));

	id<MTLTexture> obj = nil;
	if (needs_buffer) {
		// Linear textures are restricted to 2D textures, a single mipmap level and a single array layer.
		MTLPixelFormat pixel_format = desc.pixelFormat;
		size_t row_alignment = get_texel_buffer_alignment_for_format(p_format.format);
		size_t bytes_per_row = formats.getBytesPerRow(pixel_format, p_format.width);
		bytes_per_row = round_up_to_alignment(bytes_per_row, row_alignment);
		size_t bytes_per_layer = formats.getBytesPerLayer(pixel_format, bytes_per_row, p_format.height);
		size_t byte_count = bytes_per_layer * p_format.depth * p_format.array_layers;

		id<MTLBuffer> buf = [device newBufferWithLength:byte_count options:options];
		obj = [buf newTextureWithDescriptor:desc offset:0 bytesPerRow:bytes_per_row];
	} else {
		obj = [device newTextureWithDescriptor:desc];
	}
	ERR_FAIL_NULL_V_MSG(obj, TextureID(), "Unable to create texture.");

	return rid::make(obj);
}

RDD::TextureID RenderingDeviceDriverMetal::texture_create_from_extension(uint64_t p_native_texture, TextureType p_type, DataFormat p_format, uint32_t p_array_layers, bool p_depth_stencil) {
	id<MTLTexture> res = (__bridge id<MTLTexture>)(void *)(uintptr_t)p_native_texture;

	// If the requested format is different, we need to create a view.
	MTLPixelFormat format = pixel_formats->getMTLPixelFormat(p_format);
	if (res.pixelFormat != format) {
		MTLTextureSwizzleChannels swizzle = MTLTextureSwizzleChannelsMake(
				MTLTextureSwizzleRed,
				MTLTextureSwizzleGreen,
				MTLTextureSwizzleBlue,
				MTLTextureSwizzleAlpha);
		res = [res newTextureViewWithPixelFormat:format
									 textureType:res.textureType
										  levels:NSMakeRange(0, res.mipmapLevelCount)
										  slices:NSMakeRange(0, p_array_layers)
										 swizzle:swizzle];
		ERR_FAIL_NULL_V_MSG(res, TextureID(), "Unable to create texture view.");
	}

	return rid::make(res);
}

RDD::TextureID RenderingDeviceDriverMetal::texture_create_shared(TextureID p_original_texture, const TextureView &p_view) {
	id<MTLTexture> src_texture = rid::get(p_original_texture);

#if DEV_ENABLED
	if (src_texture.sampleCount > 1) {
		// TODO(sgc): is it ok to create a shared texture from a multi-sample texture?
		WARN_PRINT("Is it safe to create a shared texture from multi-sample texture?");
	}
#endif

	MTLPixelFormat format = pixel_formats->getMTLPixelFormat(p_view.format);

	static const MTLTextureSwizzle component_swizzle[TEXTURE_SWIZZLE_MAX] = {
		static_cast<MTLTextureSwizzle>(255), // IDENTITY
		MTLTextureSwizzleZero,
		MTLTextureSwizzleOne,
		MTLTextureSwizzleRed,
		MTLTextureSwizzleGreen,
		MTLTextureSwizzleBlue,
		MTLTextureSwizzleAlpha,
	};

#define SWIZZLE(C, CHAN) (p_view.swizzle_##C != TEXTURE_SWIZZLE_IDENTITY ? component_swizzle[p_view.swizzle_##C] : MTLTextureSwizzle##CHAN)
	MTLTextureSwizzleChannels swizzle = MTLTextureSwizzleChannelsMake(
			SWIZZLE(r, Red),
			SWIZZLE(g, Green),
			SWIZZLE(b, Blue),
			SWIZZLE(a, Alpha));
#undef SWIZZLE
	id<MTLTexture> obj = [src_texture newTextureViewWithPixelFormat:format
														textureType:src_texture.textureType
															 levels:NSMakeRange(0, src_texture.mipmapLevelCount)
															 slices:NSMakeRange(0, src_texture.arrayLength)
															swizzle:swizzle];
	ERR_FAIL_NULL_V_MSG(obj, TextureID(), "Unable to create shared texture");
	return rid::make(obj);
}

RDD::TextureID RenderingDeviceDriverMetal::texture_create_shared_from_slice(TextureID p_original_texture, const TextureView &p_view, TextureSliceType p_slice_type, uint32_t p_layer, uint32_t p_layers, uint32_t p_mipmap, uint32_t p_mipmaps) {
	id<MTLTexture> src_texture = rid::get(p_original_texture);

	static const MTLTextureType VIEW_TYPES[] = {
		MTLTextureType1D, // MTLTextureType1D
		MTLTextureType1D, // MTLTextureType1DArray
		MTLTextureType2D, // MTLTextureType2D
		MTLTextureType2D, // MTLTextureType2DArray
		MTLTextureType2D, // MTLTextureType2DMultisample
		MTLTextureType2D, // MTLTextureTypeCube
		MTLTextureType2D, // MTLTextureTypeCubeArray
		MTLTextureType2D, // MTLTextureType3D
		MTLTextureType2D, // MTLTextureType2DMultisampleArray
	};

	MTLTextureType textureType = VIEW_TYPES[src_texture.textureType];
	switch (p_slice_type) {
		case TEXTURE_SLICE_2D: {
			textureType = MTLTextureType2D;
		} break;
		case TEXTURE_SLICE_3D: {
			textureType = MTLTextureType3D;
		} break;
		case TEXTURE_SLICE_CUBEMAP: {
			textureType = MTLTextureTypeCube;
		} break;
		case TEXTURE_SLICE_2D_ARRAY: {
			textureType = MTLTextureType2DArray;
		} break;
		case TEXTURE_SLICE_MAX: {
			ERR_FAIL_V_MSG(TextureID(), "Invalid texture slice type");
		} break;
	}

	MTLPixelFormat format = pixel_formats->getMTLPixelFormat(p_view.format);

	static const MTLTextureSwizzle component_swizzle[TEXTURE_SWIZZLE_MAX] = {
		static_cast<MTLTextureSwizzle>(255), // IDENTITY
		MTLTextureSwizzleZero,
		MTLTextureSwizzleOne,
		MTLTextureSwizzleRed,
		MTLTextureSwizzleGreen,
		MTLTextureSwizzleBlue,
		MTLTextureSwizzleAlpha,
	};

#define SWIZZLE(C, CHAN) (p_view.swizzle_##C != TEXTURE_SWIZZLE_IDENTITY ? component_swizzle[p_view.swizzle_##C] : MTLTextureSwizzle##CHAN)
	MTLTextureSwizzleChannels swizzle = MTLTextureSwizzleChannelsMake(
			SWIZZLE(r, Red),
			SWIZZLE(g, Green),
			SWIZZLE(b, Blue),
			SWIZZLE(a, Alpha));
#undef SWIZZLE
	id<MTLTexture> obj = [src_texture newTextureViewWithPixelFormat:format
														textureType:textureType
															 levels:NSMakeRange(p_mipmap, p_mipmaps)
															 slices:NSMakeRange(p_layer, p_layers)
															swizzle:swizzle];
	ERR_FAIL_NULL_V_MSG(obj, TextureID(), "Unable to create shared texture");
	return rid::make(obj);
}

void RenderingDeviceDriverMetal::texture_free(TextureID p_texture) {
	rid::release(p_texture);
}

uint64_t RenderingDeviceDriverMetal::texture_get_allocation_size(TextureID p_texture) {
	id<MTLTexture> obj = rid::get(p_texture);
	return obj.allocatedSize;
}

void RenderingDeviceDriverMetal::_get_sub_resource(TextureID p_texture, const TextureSubresource &p_subresource, TextureCopyableLayout *r_layout) const {
	id<MTLTexture> obj = rid::get(p_texture);

	*r_layout = {};

	PixelFormats &pf = *pixel_formats;

	size_t row_alignment = get_texel_buffer_alignment_for_format(obj.pixelFormat);
	size_t offset = 0;
	size_t array_layers = obj.arrayLength;
	MTLSize size = MTLSizeMake(obj.width, obj.height, obj.depth);
	MTLPixelFormat pixel_format = obj.pixelFormat;

	// First skip over the mipmap levels.
	for (uint32_t mipLvl = 0; mipLvl < p_subresource.mipmap; mipLvl++) {
		MTLSize mip_size = mipmapLevelSizeFromSize(size, mipLvl);
		size_t bytes_per_row = pf.getBytesPerRow(pixel_format, mip_size.width);
		bytes_per_row = round_up_to_alignment(bytes_per_row, row_alignment);
		size_t bytes_per_layer = pf.getBytesPerLayer(pixel_format, bytes_per_row, mip_size.height);
		offset += bytes_per_layer * mip_size.depth * array_layers;
	}

	// Get current mipmap.
	MTLSize mip_size = mipmapLevelSizeFromSize(size, p_subresource.mipmap);
	size_t bytes_per_row = pf.getBytesPerRow(pixel_format, mip_size.width);
	bytes_per_row = round_up_to_alignment(bytes_per_row, row_alignment);
	size_t bytes_per_layer = pf.getBytesPerLayer(pixel_format, bytes_per_row, mip_size.height);
	r_layout->size = bytes_per_layer * mip_size.depth;
	r_layout->offset = offset + (r_layout->size * p_subresource.layer - 1);
	r_layout->depth_pitch = bytes_per_layer;
	r_layout->row_pitch = bytes_per_row;
	r_layout->layer_pitch = r_layout->size * array_layers;
}

void RenderingDeviceDriverMetal::texture_get_copyable_layout(TextureID p_texture, const TextureSubresource &p_subresource, TextureCopyableLayout *r_layout) {
	id<MTLTexture> obj = rid::get(p_texture);
	*r_layout = {};

	if ((obj.resourceOptions & MTLResourceStorageModePrivate) != 0) {
		MTLSize sz = MTLSizeMake(obj.width, obj.height, obj.depth);

		PixelFormats &pf = *pixel_formats;
		DataFormat format = pf.getDataFormat(obj.pixelFormat);
		if (p_subresource.mipmap > 0) {
			r_layout->offset = get_image_format_required_size(format, sz.width, sz.height, sz.depth, p_subresource.mipmap);
		}

		sz = mipmapLevelSizeFromSize(sz, p_subresource.mipmap);

		uint32_t bw = 0, bh = 0;
		get_compressed_image_format_block_dimensions(format, bw, bh);
		uint32_t sbw = 0, sbh = 0;
		r_layout->size = get_image_format_required_size(format, sz.width, sz.height, sz.depth, 1, &sbw, &sbh);
		r_layout->row_pitch = r_layout->size / ((sbh / bh) * sz.depth);
		r_layout->depth_pitch = r_layout->size / sz.depth;
		r_layout->layer_pitch = r_layout->size / obj.arrayLength;
	} else {
		CRASH_NOW_MSG("need to calculate layout for shared texture");
	}
}

uint8_t *RenderingDeviceDriverMetal::texture_map(TextureID p_texture, const TextureSubresource &p_subresource) {
	id<MTLTexture> obj = rid::get(p_texture);
	ERR_FAIL_NULL_V_MSG(obj.buffer, nullptr, "texture is not created from a buffer");

	TextureCopyableLayout layout;
	_get_sub_resource(p_texture, p_subresource, &layout);
	return (uint8_t *)(obj.buffer.contents) + layout.offset;
	PixelFormats &pf = *pixel_formats;

	size_t row_alignment = get_texel_buffer_alignment_for_format(obj.pixelFormat);
	size_t offset = 0;
	size_t array_layers = obj.arrayLength;
	MTLSize size = MTLSizeMake(obj.width, obj.height, obj.depth);
	MTLPixelFormat pixel_format = obj.pixelFormat;

	// First skip over the mipmap levels.
	for (uint32_t mipLvl = 0; mipLvl < p_subresource.mipmap; mipLvl++) {
		MTLSize mipExtent = mipmapLevelSizeFromSize(size, mipLvl);
		size_t bytes_per_row = pf.getBytesPerRow(pixel_format, mipExtent.width);
		bytes_per_row = round_up_to_alignment(bytes_per_row, row_alignment);
		size_t bytes_per_layer = pf.getBytesPerLayer(pixel_format, bytes_per_row, mipExtent.height);
		offset += bytes_per_layer * mipExtent.depth * array_layers;
	}

	if (p_subresource.layer > 1) {
		// Calculate offset to desired layer.
		MTLSize mipExtent = mipmapLevelSizeFromSize(size, p_subresource.mipmap);
		size_t bytes_per_row = pf.getBytesPerRow(pixel_format, mipExtent.width);
		bytes_per_row = round_up_to_alignment(bytes_per_row, row_alignment);
		size_t bytes_per_layer = pf.getBytesPerLayer(pixel_format, bytes_per_row, mipExtent.height);
		offset += bytes_per_layer * mipExtent.depth * (p_subresource.layer - 1);
	}

	// TODO: Confirm with rendering team that there is no other way Redot may attempt to map a texture with multiple mipmaps or array layers.

	// NOTE: It is not possible to create a buffer-backed texture with mipmaps or array layers,
	//  as noted in the is_valid_linear function, so the offset calculation SHOULD always be zero.
	//  Given that, this code should be simplified.

	return (uint8_t *)(obj.buffer.contents) + offset;
}

void RenderingDeviceDriverMetal::texture_unmap(TextureID p_texture) {
	// Nothing to do.
}

BitField<RDD::TextureUsageBits> RenderingDeviceDriverMetal::texture_get_usages_supported_by_format(DataFormat p_format, bool p_cpu_readable) {
	PixelFormats &pf = *pixel_formats;
	if (pf.getMTLPixelFormat(p_format) == MTLPixelFormatInvalid) {
		return 0;
	}

	MTLFmtCaps caps = pf.getCapabilities(p_format);

	// Everything supported by default makes an all-or-nothing check easier for the caller.
	BitField<RDD::TextureUsageBits> supported = INT64_MAX;
	supported.clear_flag(TEXTURE_USAGE_VRS_ATTACHMENT_BIT); // No VRS support for Metal.

	if (!flags::any(caps, kMTLFmtCapsColorAtt)) {
		supported.clear_flag(TEXTURE_USAGE_COLOR_ATTACHMENT_BIT);
	}
	if (!flags::any(caps, kMTLFmtCapsDSAtt)) {
		supported.clear_flag(TEXTURE_USAGE_DEPTH_STENCIL_ATTACHMENT_BIT);
	}
	if (!flags::any(caps, kMTLFmtCapsRead)) {
		supported.clear_flag(TEXTURE_USAGE_SAMPLING_BIT);
	}
	if (!flags::any(caps, kMTLFmtCapsAtomic)) {
		supported.clear_flag(TEXTURE_USAGE_STORAGE_ATOMIC_BIT);
	}

	return supported;
}

bool RenderingDeviceDriverMetal::texture_can_make_shared_with_format(TextureID p_texture, DataFormat p_format, bool &r_raw_reinterpretation) {
	r_raw_reinterpretation = false;
	return true;
}

#pragma mark - Sampler

static const MTLCompareFunction COMPARE_OPERATORS[RD::COMPARE_OP_MAX] = {
	MTLCompareFunctionNever,
	MTLCompareFunctionLess,
	MTLCompareFunctionEqual,
	MTLCompareFunctionLessEqual,
	MTLCompareFunctionGreater,
	MTLCompareFunctionNotEqual,
	MTLCompareFunctionGreaterEqual,
	MTLCompareFunctionAlways,
};

static const MTLStencilOperation STENCIL_OPERATIONS[RD::STENCIL_OP_MAX] = {
	MTLStencilOperationKeep,
	MTLStencilOperationZero,
	MTLStencilOperationReplace,
	MTLStencilOperationIncrementClamp,
	MTLStencilOperationDecrementClamp,
	MTLStencilOperationInvert,
	MTLStencilOperationIncrementWrap,
	MTLStencilOperationDecrementWrap,
};

static const MTLBlendFactor BLEND_FACTORS[RD::BLEND_FACTOR_MAX] = {
	MTLBlendFactorZero,
	MTLBlendFactorOne,
	MTLBlendFactorSourceColor,
	MTLBlendFactorOneMinusSourceColor,
	MTLBlendFactorDestinationColor,
	MTLBlendFactorOneMinusDestinationColor,
	MTLBlendFactorSourceAlpha,
	MTLBlendFactorOneMinusSourceAlpha,
	MTLBlendFactorDestinationAlpha,
	MTLBlendFactorOneMinusDestinationAlpha,
	MTLBlendFactorBlendColor,
	MTLBlendFactorOneMinusBlendColor,
	MTLBlendFactorBlendAlpha,
	MTLBlendFactorOneMinusBlendAlpha,
	MTLBlendFactorSourceAlphaSaturated,
	MTLBlendFactorSource1Color,
	MTLBlendFactorOneMinusSource1Color,
	MTLBlendFactorSource1Alpha,
	MTLBlendFactorOneMinusSource1Alpha,
};
static const MTLBlendOperation BLEND_OPERATIONS[RD::BLEND_OP_MAX] = {
	MTLBlendOperationAdd,
	MTLBlendOperationSubtract,
	MTLBlendOperationReverseSubtract,
	MTLBlendOperationMin,
	MTLBlendOperationMax,
};

static const API_AVAILABLE(macos(11.0), ios(14.0)) MTLSamplerAddressMode ADDRESS_MODES[RD::SAMPLER_REPEAT_MODE_MAX] = {
	MTLSamplerAddressModeRepeat,
	MTLSamplerAddressModeMirrorRepeat,
	MTLSamplerAddressModeClampToEdge,
	MTLSamplerAddressModeClampToBorderColor,
	MTLSamplerAddressModeMirrorClampToEdge,
};

static const API_AVAILABLE(macos(11.0), ios(14.0)) MTLSamplerBorderColor SAMPLER_BORDER_COLORS[RD::SAMPLER_BORDER_COLOR_MAX] = {
	MTLSamplerBorderColorTransparentBlack,
	MTLSamplerBorderColorTransparentBlack,
	MTLSamplerBorderColorOpaqueBlack,
	MTLSamplerBorderColorOpaqueBlack,
	MTLSamplerBorderColorOpaqueWhite,
	MTLSamplerBorderColorOpaqueWhite,
};

RDD::SamplerID RenderingDeviceDriverMetal::sampler_create(const SamplerState &p_state) {
	MTLSamplerDescriptor *desc = [MTLSamplerDescriptor new];
	desc.supportArgumentBuffers = YES;

	desc.magFilter = p_state.mag_filter == SAMPLER_FILTER_LINEAR ? MTLSamplerMinMagFilterLinear : MTLSamplerMinMagFilterNearest;
	desc.minFilter = p_state.min_filter == SAMPLER_FILTER_LINEAR ? MTLSamplerMinMagFilterLinear : MTLSamplerMinMagFilterNearest;
	desc.mipFilter = p_state.mip_filter == SAMPLER_FILTER_LINEAR ? MTLSamplerMipFilterLinear : MTLSamplerMipFilterNearest;

	desc.sAddressMode = ADDRESS_MODES[p_state.repeat_u];
	desc.tAddressMode = ADDRESS_MODES[p_state.repeat_v];
	desc.rAddressMode = ADDRESS_MODES[p_state.repeat_w];

	if (p_state.use_anisotropy) {
		desc.maxAnisotropy = p_state.anisotropy_max;
	}

	desc.compareFunction = COMPARE_OPERATORS[p_state.compare_op];

	desc.lodMinClamp = p_state.min_lod;
	desc.lodMaxClamp = p_state.max_lod;

	desc.borderColor = SAMPLER_BORDER_COLORS[p_state.border_color];

	desc.normalizedCoordinates = !p_state.unnormalized_uvw;

	if (p_state.lod_bias != 0.0) {
		WARN_VERBOSE("Metal does not support LOD bias for samplers.");
	}

	id<MTLSamplerState> obj = [device newSamplerStateWithDescriptor:desc];
	ERR_FAIL_NULL_V_MSG(obj, SamplerID(), "newSamplerStateWithDescriptor failed");
	return rid::make(obj);
}

void RenderingDeviceDriverMetal::sampler_free(SamplerID p_sampler) {
	rid::release(p_sampler);
}

bool RenderingDeviceDriverMetal::sampler_is_format_supported_for_filter(DataFormat p_format, SamplerFilter p_filter) {
	switch (p_filter) {
		case SAMPLER_FILTER_NEAREST:
			return true;
		case SAMPLER_FILTER_LINEAR: {
			MTLFmtCaps caps = pixel_formats->getCapabilities(p_format);
			return flags::any(caps, kMTLFmtCapsFilter);
		}
	}
}

#pragma mark - Vertex Array

RDD::VertexFormatID RenderingDeviceDriverMetal::vertex_format_create(VectorView<VertexAttribute> p_vertex_attribs) {
	MTLVertexDescriptor *desc = MTLVertexDescriptor.vertexDescriptor;

	for (uint32_t i = 0; i < p_vertex_attribs.size(); i++) {
		VertexAttribute const &vf = p_vertex_attribs[i];

		ERR_FAIL_COND_V_MSG(get_format_vertex_size(vf.format) == 0, VertexFormatID(),
				"Data format for attachment (" + itos(i) + "), '" + FORMAT_NAMES[vf.format] + "', is not valid for a vertex array.");

		desc.attributes[vf.location].format = pixel_formats->getMTLVertexFormat(vf.format);
		desc.attributes[vf.location].offset = vf.offset;
		uint32_t idx = get_metal_buffer_index_for_vertex_attribute_binding(i);
		desc.attributes[vf.location].bufferIndex = idx;
		if (vf.stride == 0) {
			desc.layouts[idx].stepFunction = MTLVertexStepFunctionConstant;
			desc.layouts[idx].stepRate = 0;
			desc.layouts[idx].stride = pixel_formats->getBytesPerBlock(vf.format);
		} else {
			desc.layouts[idx].stepFunction = vf.frequency == VERTEX_FREQUENCY_VERTEX ? MTLVertexStepFunctionPerVertex : MTLVertexStepFunctionPerInstance;
			desc.layouts[idx].stepRate = 1;
			desc.layouts[idx].stride = vf.stride;
		}
	}

	return rid::make(desc);
}

void RenderingDeviceDriverMetal::vertex_format_free(VertexFormatID p_vertex_format) {
	rid::release(p_vertex_format);
}

#pragma mark - Barriers

void RenderingDeviceDriverMetal::command_pipeline_barrier(
		CommandBufferID p_cmd_buffer,
		BitField<PipelineStageBits> p_src_stages,
		BitField<PipelineStageBits> p_dst_stages,
		VectorView<MemoryBarrier> p_memory_barriers,
		VectorView<BufferBarrier> p_buffer_barriers,
		VectorView<TextureBarrier> p_texture_barriers) {
	WARN_PRINT_ONCE("not implemented");
}

#pragma mark - Fences

RDD::FenceID RenderingDeviceDriverMetal::fence_create() {
	Fence *fence = memnew(Fence);
	return FenceID(fence);
}

Error RenderingDeviceDriverMetal::fence_wait(FenceID p_fence) {
	Fence *fence = (Fence *)(p_fence.id);

	// Wait forever, so this function is infallible.
	dispatch_semaphore_wait(fence->semaphore, DISPATCH_TIME_FOREVER);

	return OK;
}

void RenderingDeviceDriverMetal::fence_free(FenceID p_fence) {
	Fence *fence = (Fence *)(p_fence.id);
	memdelete(fence);
}

#pragma mark - Semaphores

RDD::SemaphoreID RenderingDeviceDriverMetal::semaphore_create() {
	// Metal doesn't use semaphores, as their purpose within Redot is to ensure ordering of command buffer execution.
	return SemaphoreID(1);
}

void RenderingDeviceDriverMetal::semaphore_free(SemaphoreID p_semaphore) {
}

#pragma mark - Queues

RDD::CommandQueueFamilyID RenderingDeviceDriverMetal::command_queue_family_get(BitField<CommandQueueFamilyBits> p_cmd_queue_family_bits, RenderingContextDriver::SurfaceID p_surface) {
	if (p_cmd_queue_family_bits.has_flag(COMMAND_QUEUE_FAMILY_GRAPHICS_BIT) || (p_surface != 0)) {
		return CommandQueueFamilyID(COMMAND_QUEUE_FAMILY_GRAPHICS_BIT);
	} else if (p_cmd_queue_family_bits.has_flag(COMMAND_QUEUE_FAMILY_COMPUTE_BIT)) {
		return CommandQueueFamilyID(COMMAND_QUEUE_FAMILY_COMPUTE_BIT);
	} else if (p_cmd_queue_family_bits.has_flag(COMMAND_QUEUE_FAMILY_TRANSFER_BIT)) {
		return CommandQueueFamilyID(COMMAND_QUEUE_FAMILY_TRANSFER_BIT);
	} else {
		return CommandQueueFamilyID();
	}
}

RDD::CommandQueueID RenderingDeviceDriverMetal::command_queue_create(CommandQueueFamilyID p_cmd_queue_family, bool p_identify_as_main_queue) {
	return CommandQueueID(1);
}

Error RenderingDeviceDriverMetal::command_queue_execute_and_present(CommandQueueID p_cmd_queue, VectorView<SemaphoreID>, VectorView<CommandBufferID> p_cmd_buffers, VectorView<SemaphoreID>, FenceID p_cmd_fence, VectorView<SwapChainID> p_swap_chains) {
	uint32_t size = p_cmd_buffers.size();
	if (size == 0) {
		return OK;
	}

	for (uint32_t i = 0; i < size - 1; i++) {
		MDCommandBuffer *cmd_buffer = (MDCommandBuffer *)(p_cmd_buffers[i].id);
		cmd_buffer->commit();
	}

	// The last command buffer will signal the fence and semaphores.
	MDCommandBuffer *cmd_buffer = (MDCommandBuffer *)(p_cmd_buffers[size - 1].id);
	Fence *fence = (Fence *)(p_cmd_fence.id);
	if (fence != nullptr) {
		[cmd_buffer->get_command_buffer() addCompletedHandler:^(id<MTLCommandBuffer> buffer) {
			dispatch_semaphore_signal(fence->semaphore);
		}];
	}

	for (uint32_t i = 0; i < p_swap_chains.size(); i++) {
		SwapChain *swap_chain = (SwapChain *)(p_swap_chains[i].id);
		RenderingContextDriverMetal::Surface *metal_surface = (RenderingContextDriverMetal::Surface *)(swap_chain->surface);
		metal_surface->present(cmd_buffer);
	}

	cmd_buffer->commit();

	if (p_swap_chains.size() > 0) {
		// Used as a signal that we're presenting, so this is the end of a frame.
		[device_scope endScope];
		[device_scope beginScope];
	}

	return OK;
}

void RenderingDeviceDriverMetal::command_queue_free(CommandQueueID p_cmd_queue) {
}

#pragma mark - Command Buffers

// ----- POOL -----

RDD::CommandPoolID RenderingDeviceDriverMetal::command_pool_create(CommandQueueFamilyID p_cmd_queue_family, CommandBufferType p_cmd_buffer_type) {
	DEV_ASSERT(p_cmd_buffer_type == COMMAND_BUFFER_TYPE_PRIMARY);
	return rid::make(device_queue);
}

bool RenderingDeviceDriverMetal::command_pool_reset(CommandPoolID p_cmd_pool) {
	return true;
}

void RenderingDeviceDriverMetal::command_pool_free(CommandPoolID p_cmd_pool) {
	rid::release(p_cmd_pool);
}

// ----- BUFFER -----

RDD::CommandBufferID RenderingDeviceDriverMetal::command_buffer_create(CommandPoolID p_cmd_pool) {
	id<MTLCommandQueue> queue = rid::get(p_cmd_pool);
	MDCommandBuffer *obj = new MDCommandBuffer(queue, this);
	command_buffers.push_back(obj);
	return CommandBufferID(obj);
}

bool RenderingDeviceDriverMetal::command_buffer_begin(CommandBufferID p_cmd_buffer) {
	MDCommandBuffer *obj = (MDCommandBuffer *)(p_cmd_buffer.id);
	obj->begin();
	return true;
}

bool RenderingDeviceDriverMetal::command_buffer_begin_secondary(CommandBufferID p_cmd_buffer, RenderPassID p_render_pass, uint32_t p_subpass, FramebufferID p_framebuffer) {
	ERR_FAIL_V_MSG(false, "not implemented");
}

void RenderingDeviceDriverMetal::command_buffer_end(CommandBufferID p_cmd_buffer) {
	MDCommandBuffer *obj = (MDCommandBuffer *)(p_cmd_buffer.id);
	obj->end();
}

void RenderingDeviceDriverMetal::command_buffer_execute_secondary(CommandBufferID p_cmd_buffer, VectorView<CommandBufferID> p_secondary_cmd_buffers) {
	ERR_FAIL_MSG("not implemented");
}

#pragma mark - Swap Chain

void RenderingDeviceDriverMetal::_swap_chain_release(SwapChain *p_swap_chain) {
	_swap_chain_release_buffers(p_swap_chain);
}

void RenderingDeviceDriverMetal::_swap_chain_release_buffers(SwapChain *p_swap_chain) {
}

RDD::SwapChainID RenderingDeviceDriverMetal::swap_chain_create(RenderingContextDriver::SurfaceID p_surface) {
	RenderingContextDriverMetal::Surface const *surface = (RenderingContextDriverMetal::Surface *)(p_surface);

	// Create the render pass that will be used to draw to the swap chain's framebuffers.
	RDD::Attachment attachment;
	attachment.format = pixel_formats->getDataFormat(surface->get_pixel_format());
	attachment.samples = RDD::TEXTURE_SAMPLES_1;
	attachment.load_op = RDD::ATTACHMENT_LOAD_OP_CLEAR;
	attachment.store_op = RDD::ATTACHMENT_STORE_OP_STORE;

	RDD::Subpass subpass;
	RDD::AttachmentReference color_ref;
	color_ref.attachment = 0;
	color_ref.aspect.set_flag(RDD::TEXTURE_ASPECT_COLOR_BIT);
	subpass.color_references.push_back(color_ref);

	RenderPassID render_pass = render_pass_create(attachment, subpass, {}, 1);
	ERR_FAIL_COND_V(!render_pass, SwapChainID());

	// Create the empty swap chain until it is resized.
	SwapChain *swap_chain = memnew(SwapChain);
	swap_chain->surface = p_surface;
	swap_chain->data_format = attachment.format;
	swap_chain->render_pass = render_pass;
	return SwapChainID(swap_chain);
}

Error RenderingDeviceDriverMetal::swap_chain_resize(CommandQueueID p_cmd_queue, SwapChainID p_swap_chain, uint32_t p_desired_framebuffer_count) {
	DEV_ASSERT(p_cmd_queue.id != 0);
	DEV_ASSERT(p_swap_chain.id != 0);

	SwapChain *swap_chain = (SwapChain *)(p_swap_chain.id);
	RenderingContextDriverMetal::Surface *surface = (RenderingContextDriverMetal::Surface *)(swap_chain->surface);
	surface->resize(p_desired_framebuffer_count);

	// Once everything's been created correctly, indicate the surface no longer needs to be resized.
	context_driver->surface_set_needs_resize(swap_chain->surface, false);

	return OK;
}

RDD::FramebufferID RenderingDeviceDriverMetal::swap_chain_acquire_framebuffer(CommandQueueID p_cmd_queue, SwapChainID p_swap_chain, bool &r_resize_required) {
	DEV_ASSERT(p_cmd_queue.id != 0);
	DEV_ASSERT(p_swap_chain.id != 0);

	SwapChain *swap_chain = (SwapChain *)(p_swap_chain.id);
	if (context_driver->surface_get_needs_resize(swap_chain->surface)) {
		r_resize_required = true;
		return FramebufferID();
	}

	RenderingContextDriverMetal::Surface *metal_surface = (RenderingContextDriverMetal::Surface *)(swap_chain->surface);
	return metal_surface->acquire_next_frame_buffer();
}

RDD::RenderPassID RenderingDeviceDriverMetal::swap_chain_get_render_pass(SwapChainID p_swap_chain) {
	const SwapChain *swap_chain = (const SwapChain *)(p_swap_chain.id);
	return swap_chain->render_pass;
}

RDD::DataFormat RenderingDeviceDriverMetal::swap_chain_get_format(SwapChainID p_swap_chain) {
	const SwapChain *swap_chain = (const SwapChain *)(p_swap_chain.id);
	return swap_chain->data_format;
}

void RenderingDeviceDriverMetal::swap_chain_set_max_fps(SwapChainID p_swap_chain, int p_max_fps) {
	SwapChain *swap_chain = (SwapChain *)(p_swap_chain.id);
	RenderingContextDriverMetal::Surface *metal_surface = (RenderingContextDriverMetal::Surface *)(swap_chain->surface);
	metal_surface->set_max_fps(p_max_fps);
}

void RenderingDeviceDriverMetal::swap_chain_free(SwapChainID p_swap_chain) {
	SwapChain *swap_chain = (SwapChain *)(p_swap_chain.id);
	_swap_chain_release(swap_chain);
	render_pass_free(swap_chain->render_pass);
	memdelete(swap_chain);
}

#pragma mark - Frame buffer

RDD::FramebufferID RenderingDeviceDriverMetal::framebuffer_create(RenderPassID p_render_pass, VectorView<TextureID> p_attachments, uint32_t p_width, uint32_t p_height) {
	MDRenderPass *pass = (MDRenderPass *)(p_render_pass.id);

	Vector<MTL::Texture> textures;
	textures.resize(p_attachments.size());

	for (uint32_t i = 0; i < p_attachments.size(); i += 1) {
		MDAttachment const &a = pass->attachments[i];
		id<MTLTexture> tex = rid::get(p_attachments[i]);
		if (tex == nil) {
#if DEV_ENABLED
			WARN_PRINT("Invalid texture for attachment " + itos(i));
#endif
		}
		if (a.samples > 1) {
			if (tex.sampleCount != a.samples) {
#if DEV_ENABLED
				WARN_PRINT("Mismatched sample count for attachment " + itos(i) + "; expected " + itos(a.samples) + ", got " + itos(tex.sampleCount));
#endif
			}
		}
		textures.write[i] = tex;
	}

	MDFrameBuffer *fb = new MDFrameBuffer(textures, Size2i(p_width, p_height));
	return FramebufferID(fb);
}

void RenderingDeviceDriverMetal::framebuffer_free(FramebufferID p_framebuffer) {
	MDFrameBuffer *obj = (MDFrameBuffer *)(p_framebuffer.id);
	delete obj;
}

#pragma mark - Shader

const uint32_t SHADER_BINARY_VERSION = 4;

// region Serialization

class BufWriter;

template <typename T>
concept Serializable = requires(T t, BufWriter &p_writer) {
	{
		t.serialize_size()
	} -> std::same_as<size_t>;
	{
		t.serialize(p_writer)
	} -> std::same_as<void>;
};

class BufWriter {
	uint8_t *data = nullptr;
	uint64_t length = 0; // Length of data.
	uint64_t pos = 0;

public:
	BufWriter(uint8_t *p_data, uint64_t p_length) :
			data(p_data), length(p_length) {}

	template <Serializable T>
	void write(T const &p_value) {
		p_value.serialize(*this);
	}

	_FORCE_INLINE_ void write(uint32_t p_value) {
		DEV_ASSERT(pos + sizeof(uint32_t) <= length);
		pos += encode_uint32(p_value, data + pos);
	}

	_FORCE_INLINE_ void write(RD::ShaderStage p_value) {
		write((uint32_t)p_value);
	}

	_FORCE_INLINE_ void write(bool p_value) {
		DEV_ASSERT(pos + sizeof(uint8_t) <= length);
		*(data + pos) = p_value ? 1 : 0;
		pos += 1;
	}

	_FORCE_INLINE_ void write(int p_value) {
		write((uint32_t)p_value);
	}

	_FORCE_INLINE_ void write(uint64_t p_value) {
		DEV_ASSERT(pos + sizeof(uint64_t) <= length);
		pos += encode_uint64(p_value, data + pos);
	}

	_FORCE_INLINE_ void write(float p_value) {
		DEV_ASSERT(pos + sizeof(float) <= length);
		pos += encode_float(p_value, data + pos);
	}

	_FORCE_INLINE_ void write(double p_value) {
		DEV_ASSERT(pos + sizeof(double) <= length);
		pos += encode_double(p_value, data + pos);
	}

	void write_compressed(CharString const &p_string) {
		write(p_string.length()); // Uncompressed size.

		DEV_ASSERT(pos + sizeof(uint32_t) + Compression::get_max_compressed_buffer_size(p_string.length(), Compression::MODE_ZSTD) <= length);

		// Save pointer for compressed size.
		uint8_t *dst_size_ptr = data + pos; // Compressed size.
		pos += sizeof(uint32_t);

		int dst_size = Compression::compress(data + pos, reinterpret_cast<uint8_t const *>(p_string.ptr()), p_string.length(), Compression::MODE_ZSTD);
		encode_uint32(dst_size, dst_size_ptr);
		pos += dst_size;
	}

	void write(CharString const &p_string) {
		write_buffer(reinterpret_cast<const uint8_t *>(p_string.ptr()), p_string.length());
	}

	template <typename T>
	void write(VectorView<T> p_vector) {
		write(p_vector.size());
		for (uint32_t i = 0; i < p_vector.size(); i++) {
			T const &e = p_vector[i];
			write(e);
		}
	}

	void write(VectorView<uint8_t> p_vector) {
		write_buffer(p_vector.ptr(), p_vector.size());
	}

	template <typename K, typename V>
	void write(HashMap<K, V> const &p_map) {
		write(p_map.size());
		for (KeyValue<K, V> const &e : p_map) {
			write(e.key);
			write(e.value);
		}
	}

	uint64_t get_pos() const {
		return pos;
	}

	uint64_t get_length() const {
		return length;
	}

private:
	void write_buffer(uint8_t const *p_buffer, uint32_t p_length) {
		write(p_length);

		DEV_ASSERT(pos + p_length <= length);
		memcpy(data + pos, p_buffer, p_length);
		pos += p_length;
	}
};

class BufReader;

template <typename T>
concept Deserializable = requires(T t, BufReader &p_reader) {
	{
		t.serialize_size()
	} -> std::same_as<size_t>;
	{
		t.deserialize(p_reader)
	} -> std::same_as<void>;
};

class BufReader {
	uint8_t const *data = nullptr;
	uint64_t length = 0;
	uint64_t pos = 0;

	bool check_length(size_t p_size) {
		if (status != Status::OK)
			return false;

		if (pos + p_size > length) {
			status = Status::SHORT_BUFFER;
			return false;
		}
		return true;
	}

#define CHECK(p_size)          \
	if (!check_length(p_size)) \
	return

public:
	enum class Status {
		OK,
		SHORT_BUFFER,
		BAD_COMPRESSION,
	};

	Status status = Status::OK;

	BufReader(uint8_t const *p_data, uint64_t p_length) :
			data(p_data), length(p_length) {}

	template <Deserializable T>
	void read(T &p_value) {
		p_value.deserialize(*this);
	}

	_FORCE_INLINE_ void read(uint32_t &p_val) {
		CHECK(sizeof(uint32_t));

		p_val = decode_uint32(data + pos);
		pos += sizeof(uint32_t);
	}

	_FORCE_INLINE_ void read(RD::ShaderStage &p_val) {
		uint32_t val;
		read(val);
		p_val = (RD::ShaderStage)val;
	}

	_FORCE_INLINE_ void read(bool &p_val) {
		CHECK(sizeof(uint8_t));

		p_val = *(data + pos) > 0;
		pos += 1;
	}

	_FORCE_INLINE_ void read(uint64_t &p_val) {
		CHECK(sizeof(uint64_t));

		p_val = decode_uint64(data + pos);
		pos += sizeof(uint64_t);
	}

	_FORCE_INLINE_ void read(float &p_val) {
		CHECK(sizeof(float));

		p_val = decode_float(data + pos);
		pos += sizeof(float);
	}

	_FORCE_INLINE_ void read(double &p_val) {
		CHECK(sizeof(double));

		p_val = decode_double(data + pos);
		pos += sizeof(double);
	}

	void read(CharString &p_val) {
		uint32_t len;
		read(len);
		CHECK(len);
		p_val.resize(len + 1 /* NUL */);
		memcpy(p_val.ptrw(), data + pos, len);
		p_val.set(len, 0);
		pos += len;
	}

	void read_compressed(CharString &p_val) {
		uint32_t len;
		read(len);
		uint32_t comp_size;
		read(comp_size);

		CHECK(comp_size);

		p_val.resize(len + 1 /* NUL */);
		uint32_t bytes = (uint32_t)Compression::decompress(reinterpret_cast<uint8_t *>(p_val.ptrw()), len, data + pos, comp_size, Compression::MODE_ZSTD);
		if (bytes != len) {
			status = Status::BAD_COMPRESSION;
			return;
		}
		p_val.set(len, 0);
		pos += comp_size;
	}

	void read(LocalVector<uint8_t> &p_val) {
		uint32_t len;
		read(len);
		CHECK(len);
		p_val.resize(len);
		memcpy(p_val.ptr(), data + pos, len);
		pos += len;
	}

	template <typename T>
	void read(LocalVector<T> &p_val) {
		uint32_t len;
		read(len);
		CHECK(len);
		p_val.resize(len);
		for (uint32_t i = 0; i < len; i++) {
			read(p_val[i]);
		}
	}

	template <typename K, typename V>
	void read(HashMap<K, V> &p_map) {
		uint32_t len;
		read(len);
		CHECK(len);
		p_map.reserve(len);
		for (uint32_t i = 0; i < len; i++) {
			K key;
			read(key);
			V value;
			read(value);
			p_map[key] = value;
		}
	}

#undef CHECK
};

const uint32_t R32UI_ALIGNMENT_CONSTANT_ID = 65535;

struct ComputeSize {
	uint32_t x = 0;
	uint32_t y = 0;
	uint32_t z = 0;

	size_t serialize_size() const {
		return sizeof(uint32_t) * 3;
	}

	void serialize(BufWriter &p_writer) const {
		p_writer.write(x);
		p_writer.write(y);
		p_writer.write(z);
	}

	void deserialize(BufReader &p_reader) {
		p_reader.read(x);
		p_reader.read(y);
		p_reader.read(z);
	}
};

struct ShaderStageData {
	RD::ShaderStage stage = RD::ShaderStage::SHADER_STAGE_MAX;
	uint32_t is_position_invariant = UINT32_MAX;
	uint32_t supports_fast_math = UINT32_MAX;
	CharString entry_point_name;
	CharString source;

	size_t serialize_size() const {
		int comp_size = Compression::get_max_compressed_buffer_size(source.length(), Compression::MODE_ZSTD);
		return sizeof(uint32_t) // Stage.
				+ sizeof(uint32_t) // is_position_invariant
				+ sizeof(uint32_t) // supports_fast_math
				+ sizeof(uint32_t) /* entry_point_name.utf8().length */
				+ entry_point_name.length() + sizeof(uint32_t) /* uncompressed size */ + sizeof(uint32_t) /* compressed size */ + comp_size;
	}

	void serialize(BufWriter &p_writer) const {
		p_writer.write((uint32_t)stage);
		p_writer.write(is_position_invariant);
		p_writer.write(supports_fast_math);
		p_writer.write(entry_point_name);
		p_writer.write_compressed(source);
	}

	void deserialize(BufReader &p_reader) {
		p_reader.read((uint32_t &)stage);
		p_reader.read(is_position_invariant);
		p_reader.read(supports_fast_math);
		p_reader.read(entry_point_name);
		p_reader.read_compressed(source);
	}
};

struct SpecializationConstantData {
	uint32_t constant_id = UINT32_MAX;
	RD::PipelineSpecializationConstantType type = RD::PIPELINE_SPECIALIZATION_CONSTANT_TYPE_FLOAT;
	ShaderStageUsage stages = ShaderStageUsage::None;
	// Specifies the stages the constant is used by Metal.
	ShaderStageUsage used_stages = ShaderStageUsage::None;
	uint32_t int_value = UINT32_MAX;

	size_t serialize_size() const {
		return sizeof(constant_id) + sizeof(uint32_t) // type
				+ sizeof(stages) + sizeof(used_stages) // used_stages
				+ sizeof(int_value); // int_value
	}

	void serialize(BufWriter &p_writer) const {
		p_writer.write(constant_id);
		p_writer.write((uint32_t)type);
		p_writer.write(stages);
		p_writer.write(used_stages);
		p_writer.write(int_value);
	}

	void deserialize(BufReader &p_reader) {
		p_reader.read(constant_id);
		p_reader.read((uint32_t &)type);
		p_reader.read((uint32_t &)stages);
		p_reader.read((uint32_t &)used_stages);
		p_reader.read(int_value);
	}
};

struct API_AVAILABLE(macos(11.0), ios(14.0)) UniformData {
	RD::UniformType type = RD::UniformType::UNIFORM_TYPE_MAX;
	uint32_t binding = UINT32_MAX;
	bool writable = false;
	uint32_t length = UINT32_MAX;
	ShaderStageUsage stages = ShaderStageUsage::None;
	// Specifies the stages the uniform data is
	// used by the Metal shader.
	ShaderStageUsage active_stages = ShaderStageUsage::None;
	BindingInfoMap bindings;
	BindingInfoMap bindings_secondary;

	size_t serialize_size() const {
		size_t size = 0;
		size += sizeof(uint32_t); // type
		size += sizeof(uint32_t); // binding
		size += sizeof(uint32_t); // writable
		size += sizeof(uint32_t); // length
		size += sizeof(uint32_t); // stages
		size += sizeof(uint32_t); // active_stages
		size += sizeof(uint32_t); // bindings.size()
		size += sizeof(uint32_t) * bindings.size(); // Total size of keys.
		for (KeyValue<RD::ShaderStage, BindingInfo> const &e : bindings) {
			size += e.value.serialize_size();
		}
		size += sizeof(uint32_t); // bindings_secondary.size()
		size += sizeof(uint32_t) * bindings_secondary.size(); // Total size of keys.
		for (KeyValue<RD::ShaderStage, BindingInfo> const &e : bindings_secondary) {
			size += e.value.serialize_size();
		}
		return size;
	}

	void serialize(BufWriter &p_writer) const {
		p_writer.write((uint32_t)type);
		p_writer.write(binding);
		p_writer.write(writable);
		p_writer.write(length);
		p_writer.write(stages);
		p_writer.write(active_stages);
		p_writer.write(bindings);
		p_writer.write(bindings_secondary);
	}

	void deserialize(BufReader &p_reader) {
		p_reader.read((uint32_t &)type);
		p_reader.read(binding);
		p_reader.read(writable);
		p_reader.read(length);
		p_reader.read((uint32_t &)stages);
		p_reader.read((uint32_t &)active_stages);
		p_reader.read(bindings);
		p_reader.read(bindings_secondary);
	}
};

struct API_AVAILABLE(macos(11.0), ios(14.0)) UniformSetData {
	uint32_t index = UINT32_MAX;
	LocalVector<UniformData> uniforms;

	size_t serialize_size() const {
		size_t size = 0;
		size += sizeof(uint32_t); // index
		size += sizeof(uint32_t); // uniforms.size()
		for (UniformData const &e : uniforms) {
			size += e.serialize_size();
		}
		return size;
	}

	void serialize(BufWriter &p_writer) const {
		p_writer.write(index);
		p_writer.write(VectorView(uniforms));
	}

	void deserialize(BufReader &p_reader) {
		p_reader.read(index);
		p_reader.read(uniforms);
	}
	UniformSetData() = default;
	UniformSetData(uint32_t p_index) :
			index(p_index) {}
};

struct PushConstantData {
	uint32_t size = UINT32_MAX;
	ShaderStageUsage stages = ShaderStageUsage::None;
	ShaderStageUsage used_stages = ShaderStageUsage::None;
	HashMap<RD::ShaderStage, uint32_t> msl_binding;

	size_t serialize_size() const {
		return sizeof(uint32_t) // size
				+ sizeof(uint32_t) // stages
				+ sizeof(uint32_t) // used_stages
				+ sizeof(uint32_t) // msl_binding.size()
				+ sizeof(uint32_t) * msl_binding.size() // keys
				+ sizeof(uint32_t) * msl_binding.size(); // values
	}

	void serialize(BufWriter &p_writer) const {
		p_writer.write(size);
		p_writer.write((uint32_t)stages);
		p_writer.write((uint32_t)used_stages);
		p_writer.write(msl_binding);
	}

	void deserialize(BufReader &p_reader) {
		p_reader.read(size);
		p_reader.read((uint32_t &)stages);
		p_reader.read((uint32_t &)used_stages);
		p_reader.read(msl_binding);
	}
};

struct API_AVAILABLE(macos(11.0), ios(14.0)) ShaderBinaryData {
	enum Flags : uint32_t {
		NONE = 0,
		NEEDS_VIEW_MASK_BUFFER = 1 << 0,
		USES_ARGUMENT_BUFFERS = 1 << 1,
	};
	CharString shader_name;
	// The Metal language version specified when compiling SPIR-V to MSL.
	// Format is major * 10000 + minor * 100 + patch.
	uint32_t msl_version = UINT32_MAX;
	uint32_t vertex_input_mask = UINT32_MAX;
	uint32_t fragment_output_mask = UINT32_MAX;
	uint32_t spirv_specialization_constants_ids_mask = UINT32_MAX;
	uint32_t flags = NONE;
	ComputeSize compute_local_size;
	PushConstantData push_constant;
	LocalVector<ShaderStageData> stages;
	LocalVector<SpecializationConstantData> constants;
	LocalVector<UniformSetData> uniforms;

	MTLLanguageVersion get_msl_version() const {
		uint32_t major = msl_version / 10000;
		uint32_t minor = (msl_version / 100) % 100;
		return MTLLanguageVersion((major << 0x10) + minor);
	}

	bool is_compute() const {
		return std::any_of(stages.begin(), stages.end(), [](ShaderStageData const &e) {
			return e.stage == RD::ShaderStage::SHADER_STAGE_COMPUTE;
		});
	}

	bool needs_view_mask_buffer() const {
		return flags & NEEDS_VIEW_MASK_BUFFER;
	}

	void set_needs_view_mask_buffer(bool p_value) {
		if (p_value) {
			flags |= NEEDS_VIEW_MASK_BUFFER;
		} else {
			flags &= ~NEEDS_VIEW_MASK_BUFFER;
		}
	}

	bool uses_argument_buffers() const {
		return flags & USES_ARGUMENT_BUFFERS;
	}

	void set_uses_argument_buffers(bool p_value) {
		if (p_value) {
			flags |= USES_ARGUMENT_BUFFERS;
		} else {
			flags &= ~USES_ARGUMENT_BUFFERS;
		}
	}

	size_t serialize_size() const {
		size_t size = 0;
		size += sizeof(uint32_t) + shader_name.length(); // shader_name
		size += sizeof(msl_version);
		size += sizeof(vertex_input_mask);
		size += sizeof(fragment_output_mask);
		size += sizeof(spirv_specialization_constants_ids_mask);
		size += sizeof(flags);
		size += compute_local_size.serialize_size();
		size += push_constant.serialize_size();
		size += sizeof(uint32_t); // stages.size()
		for (ShaderStageData const &e : stages) {
			size += e.serialize_size();
		}
		size += sizeof(uint32_t); // constants.size()
		for (SpecializationConstantData const &e : constants) {
			size += e.serialize_size();
		}
		size += sizeof(uint32_t); // uniforms.size()
		for (UniformSetData const &e : uniforms) {
			size += e.serialize_size();
		}
		return size;
	}

	void serialize(BufWriter &p_writer) const {
		p_writer.write(shader_name);
		p_writer.write(msl_version);
		p_writer.write(vertex_input_mask);
		p_writer.write(fragment_output_mask);
		p_writer.write(spirv_specialization_constants_ids_mask);
		p_writer.write(flags);
		p_writer.write(compute_local_size);
		p_writer.write(push_constant);
		p_writer.write(VectorView(stages));
		p_writer.write(VectorView(constants));
		p_writer.write(VectorView(uniforms));
	}

	void deserialize(BufReader &p_reader) {
		p_reader.read(shader_name);
		p_reader.read(msl_version);
		p_reader.read(vertex_input_mask);
		p_reader.read(fragment_output_mask);
		p_reader.read(spirv_specialization_constants_ids_mask);
		p_reader.read(flags);
		p_reader.read(compute_local_size);
		p_reader.read(push_constant);
		p_reader.read(stages);
		p_reader.read(constants);
		p_reader.read(uniforms);
	}
};

// endregion

String RenderingDeviceDriverMetal::shader_get_binary_cache_key() {
	static const String cache_key = "Metal-SV" + uitos(SHADER_BINARY_VERSION);
	return cache_key;
}

Error RenderingDeviceDriverMetal::_reflect_spirv16(VectorView<ShaderStageSPIRVData> p_spirv, ShaderReflection &r_reflection, ShaderMeta &r_shader_meta) {
	using namespace spirv_cross;
	using spirv_cross::Resource;

	r_reflection = {};
	r_shader_meta = {};

	for (uint32_t i = 0; i < p_spirv.size(); i++) {
		ShaderStageSPIRVData const &v = p_spirv[i];
		ShaderStage stage = v.shader_stage;
		uint32_t const *const ir = reinterpret_cast<uint32_t const *const>(v.spirv.ptr());
		size_t word_count = v.spirv.size() / sizeof(uint32_t);
		Parser parser(ir, word_count);
		try {
			parser.parse();
		} catch (CompilerError &e) {
			ERR_FAIL_V_MSG(ERR_CANT_CREATE, "Failed to parse IR at stage " + String(SHADER_STAGE_NAMES[stage]) + ": " + e.what());
		}

		ShaderStage stage_flag = (ShaderStage)(1 << p_spirv[i].shader_stage);

		if (p_spirv[i].shader_stage == SHADER_STAGE_COMPUTE) {
			r_reflection.is_compute = true;
			ERR_FAIL_COND_V_MSG(p_spirv.size() != 1, FAILED,
					"Compute shaders can only receive one stage, dedicated to compute.");
		}
		ERR_FAIL_COND_V_MSG(r_reflection.stages.has_flag(stage_flag), FAILED,
				"Stage " + String(SHADER_STAGE_NAMES[p_spirv[i].shader_stage]) + " submitted more than once.");

		ParsedIR &pir = parser.get_parsed_ir();
		using BT = SPIRType::BaseType;

		Compiler compiler(std::move(pir));

		if (r_reflection.is_compute) {
			r_reflection.compute_local_size[0] = compiler.get_execution_mode_argument(spv::ExecutionModeLocalSize, 0);
			r_reflection.compute_local_size[1] = compiler.get_execution_mode_argument(spv::ExecutionModeLocalSize, 1);
			r_reflection.compute_local_size[2] = compiler.get_execution_mode_argument(spv::ExecutionModeLocalSize, 2);
		}

		// Parse bindings.

		auto get_decoration = [&compiler](spirv_cross::ID id, spv::Decoration decoration) {
			uint32_t res = -1;
			if (compiler.has_decoration(id, decoration)) {
				res = compiler.get_decoration(id, decoration);
			}
			return res;
		};

		// Always clearer than a boolean.
		enum class Writable {
			No,
			Maybe,
		};

		// clang-format off
		enum {
		  SPIRV_WORD_SIZE      = sizeof(uint32_t),
		  SPIRV_DATA_ALIGNMENT = 4 * SPIRV_WORD_SIZE,
		};
		// clang-format on

		auto process_uniforms = [&r_reflection, &compiler, &get_decoration, stage, stage_flag](SmallVector<Resource> &resources, Writable writable, std::function<RDD::UniformType(SPIRType const &)> uniform_type) {
			for (Resource const &res : resources) {
				ShaderUniform uniform;

				std::string const &name = compiler.get_name(res.id);
				uint32_t set = get_decoration(res.id, spv::DecorationDescriptorSet);
				ERR_FAIL_COND_V_MSG(set == (uint32_t)-1, FAILED, "No descriptor set found");
				ERR_FAIL_COND_V_MSG(set >= MAX_UNIFORM_SETS, FAILED, "On shader stage '" + String(SHADER_STAGE_NAMES[stage]) + "', uniform '" + name.c_str() + "' uses a set (" + itos(set) + ") index larger than what is supported (" + itos(MAX_UNIFORM_SETS) + ").");

				uniform.binding = get_decoration(res.id, spv::DecorationBinding);
				ERR_FAIL_COND_V_MSG(uniform.binding == (uint32_t)-1, FAILED, "No binding found");

				SPIRType const &a_type = compiler.get_type(res.type_id);
				uniform.type = uniform_type(a_type);

				// Update length.
				switch (a_type.basetype) {
					case BT::Struct: {
						if (uniform.type == UNIFORM_TYPE_STORAGE_BUFFER) {
							// Consistent with spirv_reflect.
							uniform.length = 0;
						} else {
							uniform.length = round_up_to_alignment(compiler.get_declared_struct_size(a_type), SPIRV_DATA_ALIGNMENT);
						}
					} break;
					case BT::Image:
					case BT::Sampler:
					case BT::SampledImage: {
						uniform.length = 1;
						for (uint32_t const &a : a_type.array) {
							uniform.length *= a;
						}
					} break;
					default:
						break;
				}

				// Update writable.
				if (writable == Writable::Maybe) {
					if (a_type.basetype == BT::Struct) {
						Bitset flags = compiler.get_buffer_block_flags(res.id);
						uniform.writable = !compiler.has_decoration(res.id, spv::DecorationNonWritable) && !flags.get(spv::DecorationNonWritable);
					} else if (a_type.basetype == BT::Image) {
						if (a_type.image.access == spv::AccessQualifierMax) {
							uniform.writable = !compiler.has_decoration(res.id, spv::DecorationNonWritable);
						} else {
							uniform.writable = a_type.image.access != spv::AccessQualifierReadOnly;
						}
					}
				}

				if (set < (uint32_t)r_reflection.uniform_sets.size()) {
					// Check if this already exists.
					bool exists = false;
					for (uint32_t k = 0; k < r_reflection.uniform_sets[set].size(); k++) {
						if (r_reflection.uniform_sets[set][k].binding == uniform.binding) {
							// Already exists, verify that it's the same type.
							ERR_FAIL_COND_V_MSG(r_reflection.uniform_sets[set][k].type != uniform.type, FAILED,
									"On shader stage '" + String(SHADER_STAGE_NAMES[stage]) + "', uniform '" + name.c_str() + "' trying to reuse location for set=" + itos(set) + ", binding=" + itos(uniform.binding) + " with different uniform type.");

							// Also, verify that it's the same size.
							ERR_FAIL_COND_V_MSG(r_reflection.uniform_sets[set][k].length != uniform.length, FAILED,
									"On shader stage '" + String(SHADER_STAGE_NAMES[stage]) + "', uniform '" + name.c_str() + "' trying to reuse location for set=" + itos(set) + ", binding=" + itos(uniform.binding) + " with different uniform size.");

							// Also, verify that it has the same writability.
							ERR_FAIL_COND_V_MSG(r_reflection.uniform_sets[set][k].writable != uniform.writable, FAILED,
									"On shader stage '" + String(SHADER_STAGE_NAMES[stage]) + "', uniform '" + name.c_str() + "' trying to reuse location for set=" + itos(set) + ", binding=" + itos(uniform.binding) + " with different writability.");

							// Just append stage mask and continue.
							r_reflection.uniform_sets.write[set].write[k].stages.set_flag(stage_flag);
							exists = true;
							break;
						}
					}

					if (exists) {
						continue; // Merged.
					}
				}

				uniform.stages.set_flag(stage_flag);

				if (set >= (uint32_t)r_reflection.uniform_sets.size()) {
					r_reflection.uniform_sets.resize(set + 1);
				}

				r_reflection.uniform_sets.write[set].push_back(uniform);
			}

			return OK;
		};

		ShaderResources resources = compiler.get_shader_resources();

		process_uniforms(resources.uniform_buffers, Writable::No, [](SPIRType const &a_type) {
			DEV_ASSERT(a_type.basetype == BT::Struct);
			return UNIFORM_TYPE_UNIFORM_BUFFER;
		});

		process_uniforms(resources.storage_buffers, Writable::Maybe, [](SPIRType const &a_type) {
			DEV_ASSERT(a_type.basetype == BT::Struct);
			return UNIFORM_TYPE_STORAGE_BUFFER;
		});

		process_uniforms(resources.storage_images, Writable::Maybe, [](SPIRType const &a_type) {
			DEV_ASSERT(a_type.basetype == BT::Image);
			if (a_type.image.dim == spv::DimBuffer) {
				return UNIFORM_TYPE_IMAGE_BUFFER;
			} else {
				return UNIFORM_TYPE_IMAGE;
			}
		});

		process_uniforms(resources.sampled_images, Writable::No, [](SPIRType const &a_type) {
			DEV_ASSERT(a_type.basetype == BT::SampledImage);
			return UNIFORM_TYPE_SAMPLER_WITH_TEXTURE;
		});

		process_uniforms(resources.separate_images, Writable::No, [](SPIRType const &a_type) {
			DEV_ASSERT(a_type.basetype == BT::Image);
			if (a_type.image.dim == spv::DimBuffer) {
				return UNIFORM_TYPE_TEXTURE_BUFFER;
			} else {
				return UNIFORM_TYPE_TEXTURE;
			}
		});

		process_uniforms(resources.separate_samplers, Writable::No, [](SPIRType const &a_type) {
			DEV_ASSERT(a_type.basetype == BT::Sampler);
			return UNIFORM_TYPE_SAMPLER;
		});

		process_uniforms(resources.subpass_inputs, Writable::No, [](SPIRType const &a_type) {
			DEV_ASSERT(a_type.basetype == BT::Image && a_type.image.dim == spv::DimSubpassData);
			return UNIFORM_TYPE_INPUT_ATTACHMENT;
		});

		if (!resources.push_constant_buffers.empty()) {
			// There can be only one push constant block.
			Resource const &res = resources.push_constant_buffers.front();

			size_t push_constant_size = round_up_to_alignment(compiler.get_declared_struct_size(compiler.get_type(res.base_type_id)), SPIRV_DATA_ALIGNMENT);
			ERR_FAIL_COND_V_MSG(r_reflection.push_constant_size && r_reflection.push_constant_size != push_constant_size, FAILED,
					"Reflection of SPIR-V shader stage '" + String(SHADER_STAGE_NAMES[p_spirv[i].shader_stage]) + "': Push constant block must be the same across shader stages.");

			r_reflection.push_constant_size = push_constant_size;
			r_reflection.push_constant_stages.set_flag(stage_flag);
		}

		ERR_FAIL_COND_V_MSG(!resources.atomic_counters.empty(), FAILED, "Atomic counters not supported");
		ERR_FAIL_COND_V_MSG(!resources.acceleration_structures.empty(), FAILED, "Acceleration structures not supported");
		ERR_FAIL_COND_V_MSG(!resources.shader_record_buffers.empty(), FAILED, "Shader record buffers not supported");

		if (stage == SHADER_STAGE_VERTEX && !resources.stage_inputs.empty()) {
			for (Resource const &res : resources.stage_inputs) {
				SPIRType a_type = compiler.get_type(res.base_type_id);
				uint32_t loc = get_decoration(res.id, spv::DecorationLocation);
				if (loc != (uint32_t)-1) {
					r_reflection.vertex_input_mask |= 1 << loc;
				}
			}
		}

		if (stage == SHADER_STAGE_FRAGMENT && !resources.stage_outputs.empty()) {
			for (Resource const &res : resources.stage_outputs) {
				SPIRType a_type = compiler.get_type(res.base_type_id);
				uint32_t loc = get_decoration(res.id, spv::DecorationLocation);
				uint32_t built_in = spv::BuiltIn(get_decoration(res.id, spv::DecorationBuiltIn));
				if (loc != (uint32_t)-1 && built_in != spv::BuiltInFragDepth) {
					r_reflection.fragment_output_mask |= 1 << loc;
				}
			}
		}

		for (const BuiltInResource &res : resources.builtin_inputs) {
			if (res.builtin == spv::BuiltInViewIndex || res.builtin == spv::BuiltInViewportIndex) {
				r_shader_meta.has_multiview = true;
			}
		}

		if (!r_shader_meta.has_multiview) {
			for (const BuiltInResource &res : resources.builtin_outputs) {
				if (res.builtin == spv::BuiltInViewIndex || res.builtin == spv::BuiltInViewportIndex) {
					r_shader_meta.has_multiview = true;
				}
			}
		}

		// Specialization constants.
		for (SpecializationConstant const &constant : compiler.get_specialization_constants()) {
			int32_t existing = -1;
			ShaderSpecializationConstant sconst;
			SPIRConstant &spc = compiler.get_constant(constant.id);
			SPIRType const &spct = compiler.get_type(spc.constant_type);

			sconst.constant_id = constant.constant_id;
			sconst.int_value = 0;

			switch (spct.basetype) {
				case BT::Boolean: {
					sconst.type = PIPELINE_SPECIALIZATION_CONSTANT_TYPE_BOOL;
					sconst.bool_value = spc.scalar() != 0;
				} break;
				case BT::Int:
				case BT::UInt: {
					sconst.type = PIPELINE_SPECIALIZATION_CONSTANT_TYPE_INT;
					sconst.int_value = spc.scalar();
				} break;
				case BT::Float: {
					sconst.type = PIPELINE_SPECIALIZATION_CONSTANT_TYPE_FLOAT;
					sconst.float_value = spc.scalar_f32();
				} break;
				default:
					ERR_FAIL_V_MSG(FAILED, "Unsupported specialization constant type");
			}
			sconst.stages.set_flag(stage_flag);

			for (uint32_t k = 0; k < r_reflection.specialization_constants.size(); k++) {
				if (r_reflection.specialization_constants[k].constant_id == sconst.constant_id) {
					ERR_FAIL_COND_V_MSG(r_reflection.specialization_constants[k].type != sconst.type, FAILED, "More than one specialization constant used for id (" + itos(sconst.constant_id) + "), but their types differ.");
					ERR_FAIL_COND_V_MSG(r_reflection.specialization_constants[k].int_value != sconst.int_value, FAILED, "More than one specialization constant used for id (" + itos(sconst.constant_id) + "), but their default values differ.");
					existing = k;
					break;
				}
			}

			if (existing > 0) {
				r_reflection.specialization_constants.write[existing].stages.set_flag(stage_flag);
			} else {
				r_reflection.specialization_constants.push_back(sconst);
			}
		}

		r_reflection.stages.set_flag(stage_flag);
	}

	// Sort all uniform_sets.
	for (uint32_t i = 0; i < r_reflection.uniform_sets.size(); i++) {
		r_reflection.uniform_sets.write[i].sort();
	}

	return OK;
}

Vector<uint8_t> RenderingDeviceDriverMetal::shader_compile_binary_from_spirv(VectorView<ShaderStageSPIRVData> p_spirv, const String &p_shader_name) {
	using Result = ::Vector<uint8_t>;
	using namespace spirv_cross;
	using spirv_cross::CompilerMSL;
	using spirv_cross::Resource;

	ShaderReflection spirv_data;
	ShaderMeta shader_meta;
	ERR_FAIL_COND_V(_reflect_spirv16(p_spirv, spirv_data, shader_meta), Result());

	ShaderBinaryData bin_data{};
	if (!p_shader_name.is_empty()) {
		bin_data.shader_name = p_shader_name.utf8();
	} else {
		bin_data.shader_name = "unnamed";
	}

	bin_data.vertex_input_mask = spirv_data.vertex_input_mask;
	bin_data.fragment_output_mask = spirv_data.fragment_output_mask;
	bin_data.compute_local_size = ComputeSize{
		.x = spirv_data.compute_local_size[0],
		.y = spirv_data.compute_local_size[1],
		.z = spirv_data.compute_local_size[2],
	};
	bin_data.push_constant.size = spirv_data.push_constant_size;
	bin_data.push_constant.stages = (ShaderStageUsage)(uint8_t)spirv_data.push_constant_stages;
	bin_data.set_needs_view_mask_buffer(shader_meta.has_multiview);

	for (uint32_t i = 0; i < spirv_data.uniform_sets.size(); i++) {
		const ::Vector<ShaderUniform> &spirv_set = spirv_data.uniform_sets[i];
		UniformSetData set(i);
		for (const ShaderUniform &spirv_uniform : spirv_set) {
			UniformData binding{};
			binding.type = spirv_uniform.type;
			binding.binding = spirv_uniform.binding;
			binding.writable = spirv_uniform.writable;
			binding.stages = (ShaderStageUsage)(uint8_t)spirv_uniform.stages;
			binding.length = spirv_uniform.length;
			set.uniforms.push_back(binding);
		}
		bin_data.uniforms.push_back(set);
	}

	for (const ShaderSpecializationConstant &spirv_sc : spirv_data.specialization_constants) {
		SpecializationConstantData spec_constant{};
		spec_constant.type = spirv_sc.type;
		spec_constant.constant_id = spirv_sc.constant_id;
		spec_constant.int_value = spirv_sc.int_value;
		spec_constant.stages = (ShaderStageUsage)(uint8_t)spirv_sc.stages;
		bin_data.constants.push_back(spec_constant);
		bin_data.spirv_specialization_constants_ids_mask |= (1 << spirv_sc.constant_id);
	}

	// Reflection using SPIRV-Cross:
	// https://github.com/KhronosGroup/SPIRV-Cross/wiki/Reflection-API-user-guide

	CompilerMSL::Options msl_options{};
	msl_options.set_msl_version(version_major, version_minor);
	if (version_major == 3 && version_minor >= 1) {
		// TODO(sgc): Restrict to Metal 3.0 for now, until bugs in SPIRV-cross image atomics are resolved.
		msl_options.set_msl_version(3, 0);
	}
	bin_data.msl_version = msl_options.msl_version;
#if TARGET_OS_OSX
	msl_options.platform = CompilerMSL::Options::macOS;
#else
	msl_options.platform = CompilerMSL::Options::iOS;
#endif

#if TARGET_OS_IOS
	msl_options.ios_use_simdgroup_functions = (*device_properties).features.simdPermute;
#endif

	bool disable_argument_buffers = false;
	if (String v = OS::get_singleton()->get_environment(U"GODOT_DISABLE_ARGUMENT_BUFFERS"); v == U"1") {
		disable_argument_buffers = true;
	}

	if (device_properties->features.argument_buffers_tier >= MTLArgumentBuffersTier2 && !disable_argument_buffers) {
		msl_options.argument_buffers_tier = CompilerMSL::Options::ArgumentBuffersTier::Tier2;
		msl_options.argument_buffers = true;
		bin_data.set_uses_argument_buffers(true);
	} else {
		msl_options.argument_buffers_tier = CompilerMSL::Options::ArgumentBuffersTier::Tier1;
		// Tier 1 argument buffers don't support writable textures, so we disable them completely.
		msl_options.argument_buffers = false;
		bin_data.set_uses_argument_buffers(false);
	}

	msl_options.force_active_argument_buffer_resources = true; // Same as MoltenVK when using argument buffers.
	// msl_options.pad_argument_buffer_resources = true; // Same as MoltenVK when using argument buffers.
	msl_options.texture_buffer_native = true; // Enable texture buffer support.
	msl_options.use_framebuffer_fetch_subpasses = false;
	msl_options.pad_fragment_output_components = true;
	msl_options.r32ui_alignment_constant_id = R32UI_ALIGNMENT_CONSTANT_ID;
	msl_options.agx_manual_cube_grad_fixup = true;
	if (shader_meta.has_multiview) {
		msl_options.multiview = true;
		msl_options.multiview_layered_rendering = true;
		msl_options.view_mask_buffer_index = VIEW_MASK_BUFFER_INDEX;
	}

	CompilerGLSL::Options options{};
	options.vertex.flip_vert_y = true;
#if DEV_ENABLED
	options.emit_line_directives = true;
#endif

	for (uint32_t i = 0; i < p_spirv.size(); i++) {
		ShaderStageSPIRVData const &v = p_spirv[i];
		ShaderStage stage = v.shader_stage;
		char const *stage_name = SHADER_STAGE_NAMES[stage];
		uint32_t const *const ir = reinterpret_cast<uint32_t const *const>(v.spirv.ptr());
		size_t word_count = v.spirv.size() / sizeof(uint32_t);
		Parser parser(ir, word_count);
		try {
			parser.parse();
		} catch (CompilerError &e) {
			ERR_FAIL_V_MSG(Result(), "Failed to parse IR at stage " + String(SHADER_STAGE_NAMES[stage]) + ": " + e.what());
		}

		CompilerMSL compiler(std::move(parser.get_parsed_ir()));
		compiler.set_msl_options(msl_options);
		compiler.set_common_options(options);

		std::unordered_set<VariableID> active = compiler.get_active_interface_variables();
		ShaderResources resources = compiler.get_shader_resources();

		std::string source;
		try {
			source = compiler.compile();
		} catch (CompilerError &e) {
			ERR_FAIL_V_MSG(Result(), "Failed to compile stage " + String(SHADER_STAGE_NAMES[stage]) + ": " + e.what());
		}

		ERR_FAIL_COND_V_MSG(compiler.get_entry_points_and_stages().size() != 1, Result(), "Expected a single entry point and stage.");

		SmallVector<EntryPoint> entry_pts_stages = compiler.get_entry_points_and_stages();
		EntryPoint &entry_point_stage = entry_pts_stages.front();
		SPIREntryPoint &entry_point = compiler.get_entry_point(entry_point_stage.name, entry_point_stage.execution_model);

		// Process specialization constants.
		if (!compiler.get_specialization_constants().empty()) {
			for (SpecializationConstant const &constant : compiler.get_specialization_constants()) {
				LocalVector<SpecializationConstantData>::Iterator res = bin_data.constants.begin();
				while (res != bin_data.constants.end()) {
					if (res->constant_id == constant.constant_id) {
						res->used_stages |= 1 << stage;
						break;
					}
					++res;
				}
				if (res == bin_data.constants.end()) {
					WARN_PRINT(String(stage_name) + ": unable to find constant_id: " + itos(constant.constant_id));
				}
			}
		}

		// Process bindings.

		LocalVector<UniformSetData> &uniform_sets = bin_data.uniforms;
		using BT = SPIRType::BaseType;

		// Always clearer than a boolean.
		enum class Writable {
			No,
			Maybe,
		};

		// Returns a std::optional containing the value of the
		// decoration, if it exists.
		auto get_decoration = [&compiler](spirv_cross::ID id, spv::Decoration decoration) {
			uint32_t res = -1;
			if (compiler.has_decoration(id, decoration)) {
				res = compiler.get_decoration(id, decoration);
			}
			return res;
		};

		auto descriptor_bindings = [&compiler, &active, &uniform_sets, stage, &get_decoration](SmallVector<Resource> &p_resources, Writable p_writable) {
			for (Resource const &res : p_resources) {
				uint32_t dset = get_decoration(res.id, spv::DecorationDescriptorSet);
				uint32_t dbin = get_decoration(res.id, spv::DecorationBinding);
				UniformData *found = nullptr;
				if (dset != (uint32_t)-1 && dbin != (uint32_t)-1 && dset < uniform_sets.size()) {
					UniformSetData &set = uniform_sets[dset];
					LocalVector<UniformData>::Iterator pos = set.uniforms.begin();
					while (pos != set.uniforms.end()) {
						if (dbin == pos->binding) {
							found = &(*pos);
							break;
						}
						++pos;
					}
				}

				ERR_FAIL_NULL_V_MSG(found, ERR_CANT_CREATE, "UniformData not found");

				bool is_active = active.find(res.id) != active.end();
				if (is_active) {
					found->active_stages |= 1 << stage;
				}

				BindingInfo primary{};

				SPIRType const &a_type = compiler.get_type(res.type_id);
				BT basetype = a_type.basetype;

				switch (basetype) {
					case BT::Struct: {
						primary.dataType = MTLDataTypePointer;
					} break;

					case BT::Image:
					case BT::SampledImage: {
						primary.dataType = MTLDataTypeTexture;
					} break;

					case BT::Sampler: {
						primary.dataType = MTLDataTypeSampler;
						primary.arrayLength = 1;
						for (uint32_t const &a : a_type.array) {
							primary.arrayLength *= a;
						}
					} break;

					default: {
						ERR_FAIL_V_MSG(ERR_CANT_CREATE, "Unexpected BaseType");
					} break;
				}

				// Find array length of image.
				if (basetype == BT::Image || basetype == BT::SampledImage) {
					primary.arrayLength = 1;
					for (uint32_t const &a : a_type.array) {
						primary.arrayLength *= a;
					}
					primary.isMultisampled = a_type.image.ms;

					SPIRType::ImageType const &image = a_type.image;
					primary.imageFormat = image.format;

					switch (image.dim) {
						case spv::Dim1D: {
							if (image.arrayed) {
								primary.textureType = MTLTextureType1DArray;
							} else {
								primary.textureType = MTLTextureType1D;
							}
						} break;
						case spv::DimSubpassData: {
							DISPATCH_FALLTHROUGH;
						}
						case spv::Dim2D: {
							if (image.arrayed && image.ms) {
								primary.textureType = MTLTextureType2DMultisampleArray;
							} else if (image.arrayed) {
								primary.textureType = MTLTextureType2DArray;
							} else if (image.ms) {
								primary.textureType = MTLTextureType2DMultisample;
							} else {
								primary.textureType = MTLTextureType2D;
							}
						} break;
						case spv::Dim3D: {
							primary.textureType = MTLTextureType3D;
						} break;
						case spv::DimCube: {
							if (image.arrayed) {
								primary.textureType = MTLTextureTypeCube;
							}
						} break;
						case spv::DimRect: {
						} break;
						case spv::DimBuffer: {
							// VK_DESCRIPTOR_TYPE_STORAGE_TEXEL_BUFFER
							primary.textureType = MTLTextureTypeTextureBuffer;
						} break;
						case spv::DimMax: {
							// Add all enumerations to silence the compiler warning
							// and generate future warnings, should a new one be added.
						} break;
					}
				}

				// Update writable.
				if (p_writable == Writable::Maybe) {
					if (basetype == BT::Struct) {
						Bitset flags = compiler.get_buffer_block_flags(res.id);
						if (!flags.get(spv::DecorationNonWritable)) {
							if (flags.get(spv::DecorationNonReadable)) {
								primary.access = MTLBindingAccessWriteOnly;
							} else {
								primary.access = MTLBindingAccessReadWrite;
							}
						}
					} else if (basetype == BT::Image) {
						switch (a_type.image.access) {
							case spv::AccessQualifierWriteOnly:
								primary.access = MTLBindingAccessWriteOnly;
								break;
							case spv::AccessQualifierReadWrite:
								primary.access = MTLBindingAccessReadWrite;
								break;
							case spv::AccessQualifierReadOnly:
								break;
							case spv::AccessQualifierMax:
								DISPATCH_FALLTHROUGH;
							default:
								if (!compiler.has_decoration(res.id, spv::DecorationNonWritable)) {
									if (compiler.has_decoration(res.id, spv::DecorationNonReadable)) {
										primary.access = MTLBindingAccessWriteOnly;
									} else {
										primary.access = MTLBindingAccessReadWrite;
									}
								}
								break;
						}
					}
				}

				switch (primary.access) {
					case MTLBindingAccessReadOnly:
						primary.usage = MTLResourceUsageRead;
						break;
					case MTLBindingAccessWriteOnly:
						primary.usage = MTLResourceUsageWrite;
						break;
					case MTLBindingAccessReadWrite:
						primary.usage = MTLResourceUsageRead | MTLResourceUsageWrite;
						break;
				}

				primary.index = compiler.get_automatic_msl_resource_binding(res.id);

				found->bindings[stage] = primary;

				// A sampled image contains two bindings, the primary
				// is to the image, and the secondary is to the associated sampler.
				if (basetype == BT::SampledImage) {
					uint32_t binding = compiler.get_automatic_msl_resource_binding_secondary(res.id);
					if (binding != (uint32_t)-1) {
						found->bindings_secondary[stage] = BindingInfo{
							.dataType = MTLDataTypeSampler,
							.index = binding,
							.access = MTLBindingAccessReadOnly,
						};
					}
				}

				// An image may have a secondary binding if it is used
				// for atomic operations.
				if (basetype == BT::Image) {
					uint32_t binding = compiler.get_automatic_msl_resource_binding_secondary(res.id);
					if (binding != (uint32_t)-1) {
						found->bindings_secondary[stage] = BindingInfo{
							.dataType = MTLDataTypePointer,
							.index = binding,
							.access = MTLBindingAccessReadWrite,
						};
					}
				}
			}
			return Error::OK;
		};

		if (!resources.uniform_buffers.empty()) {
			Error err = descriptor_bindings(resources.uniform_buffers, Writable::No);
			ERR_FAIL_COND_V(err != OK, Result());
		}
		if (!resources.storage_buffers.empty()) {
			Error err = descriptor_bindings(resources.storage_buffers, Writable::Maybe);
			ERR_FAIL_COND_V(err != OK, Result());
		}
		if (!resources.storage_images.empty()) {
			Error err = descriptor_bindings(resources.storage_images, Writable::Maybe);
			ERR_FAIL_COND_V(err != OK, Result());
		}
		if (!resources.sampled_images.empty()) {
			Error err = descriptor_bindings(resources.sampled_images, Writable::No);
			ERR_FAIL_COND_V(err != OK, Result());
		}
		if (!resources.separate_images.empty()) {
			Error err = descriptor_bindings(resources.separate_images, Writable::No);
			ERR_FAIL_COND_V(err != OK, Result());
		}
		if (!resources.separate_samplers.empty()) {
			Error err = descriptor_bindings(resources.separate_samplers, Writable::No);
			ERR_FAIL_COND_V(err != OK, Result());
		}
		if (!resources.subpass_inputs.empty()) {
			Error err = descriptor_bindings(resources.subpass_inputs, Writable::No);
			ERR_FAIL_COND_V(err != OK, Result());
		}

		if (!resources.push_constant_buffers.empty()) {
			for (Resource const &res : resources.push_constant_buffers) {
				uint32_t binding = compiler.get_automatic_msl_resource_binding(res.id);
				if (binding != (uint32_t)-1) {
					bin_data.push_constant.used_stages |= 1 << stage;
					bin_data.push_constant.msl_binding[stage] = binding;
				}
			}
		}

		ERR_FAIL_COND_V_MSG(!resources.atomic_counters.empty(), Result(), "Atomic counters not supported");
		ERR_FAIL_COND_V_MSG(!resources.acceleration_structures.empty(), Result(), "Acceleration structures not supported");
		ERR_FAIL_COND_V_MSG(!resources.shader_record_buffers.empty(), Result(), "Shader record buffers not supported");

		if (!resources.stage_inputs.empty()) {
			for (Resource const &res : resources.stage_inputs) {
				uint32_t binding = compiler.get_automatic_msl_resource_binding(res.id);
				if (binding != (uint32_t)-1) {
					bin_data.vertex_input_mask |= 1 << binding;
				}
			}
		}

		ShaderStageData stage_data;
		stage_data.stage = v.shader_stage;
		stage_data.is_position_invariant = compiler.is_position_invariant();
		stage_data.supports_fast_math = !entry_point.flags.get(spv::ExecutionModeSignedZeroInfNanPreserve);
		stage_data.entry_point_name = entry_point.name.c_str();
		stage_data.source = source.c_str();
		bin_data.stages.push_back(stage_data);
	}

	size_t vec_size = bin_data.serialize_size() + 8;

	::Vector<uint8_t> ret;
	ret.resize(vec_size);
	BufWriter writer(ret.ptrw(), vec_size);
	const uint8_t HEADER[4] = { 'G', 'M', 'S', 'L' };
	writer.write(*(uint32_t *)HEADER);
	writer.write(SHADER_BINARY_VERSION);
	bin_data.serialize(writer);
	ret.resize(writer.get_pos());

	return ret;
}

void RenderingDeviceDriverMetal::shader_cache_free_entry(const SHA256Digest &key) {
	if (ShaderCacheEntry **pentry = _shader_cache.getptr(key); pentry != nullptr) {
		ShaderCacheEntry *entry = *pentry;
		_shader_cache.erase(key);
		entry->library = nil;
		memdelete(entry);
	}
}

RDD::ShaderID RenderingDeviceDriverMetal::shader_create_from_bytecode(const Vector<uint8_t> &p_shader_binary, ShaderDescription &r_shader_desc, String &r_name, const Vector<ImmutableSampler> &p_immutable_samplers) {
	r_shader_desc = {}; // Driver-agnostic.

	const uint8_t *binptr = p_shader_binary.ptr();
	uint32_t binsize = p_shader_binary.size();

	BufReader reader(binptr, binsize);
	uint8_t header[4];
	reader.read((uint32_t &)header);
	ERR_FAIL_COND_V_MSG(memcmp(header, "GMSL", 4) != 0, ShaderID(), "Invalid header");
	uint32_t version = 0;
	reader.read(version);
	ERR_FAIL_COND_V_MSG(version != SHADER_BINARY_VERSION, ShaderID(), "Invalid shader binary version");

	ShaderBinaryData binary_data;
	binary_data.deserialize(reader);
	switch (reader.status) {
		case BufReader::Status::OK:
			break;
		case BufReader::Status::BAD_COMPRESSION:
			ERR_FAIL_V_MSG(ShaderID(), "Invalid compressed data");
		case BufReader::Status::SHORT_BUFFER:
			ERR_FAIL_V_MSG(ShaderID(), "Unexpected end of buffer");
	}

	// We need to regenerate the shader if the cache is moved to an incompatible device.
	ERR_FAIL_COND_V_MSG(device_properties->features.argument_buffers_tier < MTLArgumentBuffersTier2 && binary_data.uses_argument_buffers(),
			ShaderID(),
			"Shader was generated with argument buffers, but device has limited support");

	MTLCompileOptions *options = [MTLCompileOptions new];
	options.languageVersion = binary_data.get_msl_version();
	HashMap<ShaderStage, MDLibrary *> libraries;

	for (ShaderStageData &shader_data : binary_data.stages) {
		SHA256Digest key = SHA256Digest(shader_data.source.ptr(), shader_data.source.length());

		if (ShaderCacheEntry **p = _shader_cache.getptr(key); p != nullptr) {
			libraries[shader_data.stage] = (*p)->library;
			continue;
		}

		NSString *source = [[NSString alloc] initWithBytes:(void *)shader_data.source.ptr()
													length:shader_data.source.length()
												  encoding:NSUTF8StringEncoding];

		ShaderCacheEntry *cd = memnew(ShaderCacheEntry(*this, key));
		cd->name = binary_data.shader_name;
		cd->stage = shader_data.stage;
		options.preserveInvariance = shader_data.is_position_invariant;
		options.fastMathEnabled = YES;
		MDLibrary *library = [MDLibrary newLibraryWithCacheEntry:cd
														  device:device
														  source:source
														 options:options
														strategy:_shader_load_strategy];
		_shader_cache[key] = cd;
		libraries[shader_data.stage] = library;
	}

	Vector<UniformSet> uniform_sets;
	uniform_sets.resize(binary_data.uniforms.size());

	r_shader_desc.uniform_sets.resize(binary_data.uniforms.size());

	// Create sets.
	for (UniformSetData &uniform_set : binary_data.uniforms) {
		UniformSet &set = uniform_sets.write[uniform_set.index];
		set.uniforms.resize(uniform_set.uniforms.size());

		Vector<ShaderUniform> &uset = r_shader_desc.uniform_sets.write[uniform_set.index];
		uset.resize(uniform_set.uniforms.size());

		for (uint32_t i = 0; i < uniform_set.uniforms.size(); i++) {
			UniformData &uniform = uniform_set.uniforms[i];

			ShaderUniform su;
			su.type = uniform.type;
			su.writable = uniform.writable;
			su.length = uniform.length;
			su.binding = uniform.binding;
			su.stages = uniform.stages;
			uset.write[i] = su;

			UniformInfo ui;
			ui.binding = uniform.binding;
			ui.active_stages = uniform.active_stages;
			for (KeyValue<RDC::ShaderStage, BindingInfo> &kv : uniform.bindings) {
				ui.bindings.insert(kv.key, kv.value);
			}
			for (KeyValue<RDC::ShaderStage, BindingInfo> &kv : uniform.bindings_secondary) {
				ui.bindings_secondary.insert(kv.key, kv.value);
			}
			set.uniforms[i] = ui;
		}
	}
	for (UniformSetData &uniform_set : binary_data.uniforms) {
		UniformSet &set = uniform_sets.write[uniform_set.index];

		// Make encoders.
		for (ShaderStageData const &stage_data : binary_data.stages) {
			ShaderStage stage = stage_data.stage;
			NSMutableArray<MTLArgumentDescriptor *> *descriptors = [NSMutableArray new];

			for (UniformInfo const &uniform : set.uniforms) {
				BindingInfo const *binding_info = uniform.bindings.getptr(stage);
				if (binding_info == nullptr)
					continue;

				[descriptors addObject:binding_info->new_argument_descriptor()];
				BindingInfo const *secondary_binding_info = uniform.bindings_secondary.getptr(stage);
				if (secondary_binding_info != nullptr) {
					[descriptors addObject:secondary_binding_info->new_argument_descriptor()];
				}
			}

			if (descriptors.count == 0) {
				// No bindings.
				continue;
			}
			// Sort by index.
			[descriptors sortUsingComparator:^NSComparisonResult(MTLArgumentDescriptor *a, MTLArgumentDescriptor *b) {
				if (a.index < b.index) {
					return NSOrderedAscending;
				} else if (a.index > b.index) {
					return NSOrderedDescending;
				} else {
					return NSOrderedSame;
				}
			}];

			id<MTLArgumentEncoder> enc = [device newArgumentEncoderWithArguments:descriptors];
			set.encoders[stage] = enc;
			set.offsets[stage] = set.buffer_size;
			set.buffer_size += enc.encodedLength;
		}
	}

	r_shader_desc.specialization_constants.resize(binary_data.constants.size());
	for (uint32_t i = 0; i < binary_data.constants.size(); i++) {
		SpecializationConstantData &c = binary_data.constants[i];

		ShaderSpecializationConstant sc;
		sc.type = c.type;
		sc.constant_id = c.constant_id;
		sc.int_value = c.int_value;
		sc.stages = c.stages;
		r_shader_desc.specialization_constants.write[i] = sc;
	}

	MDShader *shader = nullptr;
	if (binary_data.is_compute()) {
		MDComputeShader *cs = new MDComputeShader(
				binary_data.shader_name,
				uniform_sets,
				binary_data.uses_argument_buffers(),
				libraries[ShaderStage::SHADER_STAGE_COMPUTE]);

		uint32_t *binding = binary_data.push_constant.msl_binding.getptr(SHADER_STAGE_COMPUTE);
		if (binding) {
			cs->push_constants.size = binary_data.push_constant.size;
			cs->push_constants.binding = *binding;
		}

		cs->local = MTLSizeMake(binary_data.compute_local_size.x, binary_data.compute_local_size.y, binary_data.compute_local_size.z);
#if DEV_ENABLED
		cs->kernel_source = binary_data.stages[0].source;
#endif
		shader = cs;
	} else {
		MDRenderShader *rs = new MDRenderShader(
				binary_data.shader_name,
				uniform_sets,
				binary_data.needs_view_mask_buffer(),
				binary_data.uses_argument_buffers(),
				libraries[ShaderStage::SHADER_STAGE_VERTEX],
				libraries[ShaderStage::SHADER_STAGE_FRAGMENT]);

		uint32_t *vert_binding = binary_data.push_constant.msl_binding.getptr(SHADER_STAGE_VERTEX);
		if (vert_binding) {
			rs->push_constants.vert.size = binary_data.push_constant.size;
			rs->push_constants.vert.binding = *vert_binding;
		}
		uint32_t *frag_binding = binary_data.push_constant.msl_binding.getptr(SHADER_STAGE_FRAGMENT);
		if (frag_binding) {
			rs->push_constants.frag.size = binary_data.push_constant.size;
			rs->push_constants.frag.binding = *frag_binding;
		}

#if DEV_ENABLED
		for (ShaderStageData &stage_data : binary_data.stages) {
			if (stage_data.stage == ShaderStage::SHADER_STAGE_VERTEX) {
				rs->vert_source = stage_data.source;
			} else if (stage_data.stage == ShaderStage::SHADER_STAGE_FRAGMENT) {
				rs->frag_source = stage_data.source;
			}
		}
#endif
		shader = rs;
	}

	r_shader_desc.vertex_input_mask = binary_data.vertex_input_mask;
	r_shader_desc.fragment_output_mask = binary_data.fragment_output_mask;
	r_shader_desc.is_compute = binary_data.is_compute();
	r_shader_desc.compute_local_size[0] = binary_data.compute_local_size.x;
	r_shader_desc.compute_local_size[1] = binary_data.compute_local_size.y;
	r_shader_desc.compute_local_size[2] = binary_data.compute_local_size.z;
	r_shader_desc.push_constant_size = binary_data.push_constant.size;

	return ShaderID(shader);
}

void RenderingDeviceDriverMetal::shader_free(ShaderID p_shader) {
	MDShader *obj = (MDShader *)p_shader.id;
	delete obj;
}

void RenderingDeviceDriverMetal::shader_destroy_modules(ShaderID p_shader) {
	// TODO.
}

/*********************/
/**** UNIFORM SET ****/
/*********************/

RDD::UniformSetID RenderingDeviceDriverMetal::uniform_set_create(VectorView<BoundUniform> p_uniforms, ShaderID p_shader, uint32_t p_set_index, int p_linear_pool_index) {
	//p_linear_pool_index = -1; // TODO:? Linear pools not implemented or not supported by API backend.

	MDUniformSet *set = memnew(MDUniformSet);
	Vector<BoundUniform> bound_uniforms;
	bound_uniforms.resize(p_uniforms.size());
	for (uint32_t i = 0; i < p_uniforms.size(); i += 1) {
		bound_uniforms.write[i] = p_uniforms[i];
	}
	set->uniforms = bound_uniforms;
	set->index = p_set_index;

	return UniformSetID(set);
}

void RenderingDeviceDriverMetal::uniform_set_free(UniformSetID p_uniform_set) {
	MDUniformSet *obj = (MDUniformSet *)p_uniform_set.id;
	memdelete(obj);
}

void RenderingDeviceDriverMetal::command_uniform_set_prepare_for_use(CommandBufferID p_cmd_buffer, UniformSetID p_uniform_set, ShaderID p_shader, uint32_t p_set_index) {
}

#pragma mark - Transfer

void RenderingDeviceDriverMetal::command_clear_buffer(CommandBufferID p_cmd_buffer, BufferID p_buffer, uint64_t p_offset, uint64_t p_size) {
	MDCommandBuffer *cmd = (MDCommandBuffer *)(p_cmd_buffer.id);
	id<MTLBuffer> buffer = rid::get(p_buffer);

	id<MTLBlitCommandEncoder> blit = cmd->blit_command_encoder();
	[blit fillBuffer:buffer
			   range:NSMakeRange(p_offset, p_size)
			   value:0];
}

void RenderingDeviceDriverMetal::command_copy_buffer(CommandBufferID p_cmd_buffer, BufferID p_src_buffer, BufferID p_dst_buffer, VectorView<BufferCopyRegion> p_regions) {
	MDCommandBuffer *cmd = (MDCommandBuffer *)(p_cmd_buffer.id);
	id<MTLBuffer> src = rid::get(p_src_buffer);
	id<MTLBuffer> dst = rid::get(p_dst_buffer);

	id<MTLBlitCommandEncoder> blit = cmd->blit_command_encoder();

	for (uint32_t i = 0; i < p_regions.size(); i++) {
		BufferCopyRegion region = p_regions[i];
		[blit copyFromBuffer:src
					 sourceOffset:region.src_offset
						 toBuffer:dst
				destinationOffset:region.dst_offset
							 size:region.size];
	}
}

MTLSize MTLSizeFromVector3i(Vector3i p_size) {
	return MTLSizeMake(p_size.x, p_size.y, p_size.z);
}

MTLOrigin MTLOriginFromVector3i(Vector3i p_origin) {
	return MTLOriginMake(p_origin.x, p_origin.y, p_origin.z);
}

// Clamps the size so that the sum of the origin and size do not exceed the maximum size.
static inline MTLSize clampMTLSize(MTLSize p_size, MTLOrigin p_origin, MTLSize p_max_size) {
	MTLSize clamped;
	clamped.width = MIN(p_size.width, p_max_size.width - p_origin.x);
	clamped.height = MIN(p_size.height, p_max_size.height - p_origin.y);
	clamped.depth = MIN(p_size.depth, p_max_size.depth - p_origin.z);
	return clamped;
}

void RenderingDeviceDriverMetal::command_copy_texture(CommandBufferID p_cmd_buffer, TextureID p_src_texture, TextureLayout p_src_texture_layout, TextureID p_dst_texture, TextureLayout p_dst_texture_layout, VectorView<TextureCopyRegion> p_regions) {
	MDCommandBuffer *cmd = (MDCommandBuffer *)(p_cmd_buffer.id);
	id<MTLTexture> src = rid::get(p_src_texture);
	id<MTLTexture> dst = rid::get(p_dst_texture);

	id<MTLBlitCommandEncoder> blit = cmd->blit_command_encoder();
	PixelFormats &pf = *pixel_formats;

	MTLPixelFormat src_fmt = src.pixelFormat;
	bool src_is_compressed = pf.getFormatType(src_fmt) == MTLFormatType::Compressed;
	MTLPixelFormat dst_fmt = dst.pixelFormat;
	bool dst_is_compressed = pf.getFormatType(dst_fmt) == MTLFormatType::Compressed;

	// Validate copy.
	if (src.sampleCount != dst.sampleCount || pf.getBytesPerBlock(src_fmt) != pf.getBytesPerBlock(dst_fmt)) {
		ERR_FAIL_MSG("Cannot copy between incompatible pixel formats, such as formats of different pixel sizes, or between images with different sample counts.");
	}

	// If source and destination have different formats and at least one is compressed, a temporary buffer is required.
	bool need_tmp_buffer = (src_fmt != dst_fmt) && (src_is_compressed || dst_is_compressed);
	if (need_tmp_buffer) {
		ERR_FAIL_MSG("not implemented: copy with intermediate buffer");
	}

	if (src_fmt != dst_fmt) {
		// Map the source pixel format to the dst through a texture view on the source texture.
		src = [src newTextureViewWithPixelFormat:dst_fmt];
	}

	for (uint32_t i = 0; i < p_regions.size(); i++) {
		TextureCopyRegion region = p_regions[i];

		MTLSize extent = MTLSizeFromVector3i(region.size);

		// If copies can be performed using direct texture-texture copying, do so.
		uint32_t src_level = region.src_subresources.mipmap;
		uint32_t src_base_layer = region.src_subresources.base_layer;
		MTLSize src_extent = mipmapLevelSizeFromTexture(src, src_level);
		uint32_t dst_level = region.dst_subresources.mipmap;
		uint32_t dst_base_layer = region.dst_subresources.base_layer;
		MTLSize dst_extent = mipmapLevelSizeFromTexture(dst, dst_level);

		// All layers may be copied at once, if the extent completely covers both images.
		if (src_extent == extent && dst_extent == extent) {
			[blit copyFromTexture:src
						 sourceSlice:src_base_layer
						 sourceLevel:src_level
						   toTexture:dst
					destinationSlice:dst_base_layer
					destinationLevel:dst_level
						  sliceCount:region.src_subresources.layer_count
						  levelCount:1];
		} else {
			MTLOrigin src_origin = MTLOriginFromVector3i(region.src_offset);
			MTLSize src_size = clampMTLSize(extent, src_origin, src_extent);
			uint32_t layer_count = 0;
			if ((src.textureType == MTLTextureType3D) != (dst.textureType == MTLTextureType3D)) {
				// In the case, the number of layers to copy is in extent.depth. Use that value,
				// then clamp the depth, so we don't try to copy more than Metal will allow.
				layer_count = extent.depth;
				src_size.depth = 1;
			} else {
				layer_count = region.src_subresources.layer_count;
			}
			MTLOrigin dst_origin = MTLOriginFromVector3i(region.dst_offset);

			for (uint32_t layer = 0; layer < layer_count; layer++) {
				// We can copy between a 3D and a 2D image easily. Just copy between
				// one slice of the 2D image and one plane of the 3D image at a time.
				if ((src.textureType == MTLTextureType3D) == (dst.textureType == MTLTextureType3D)) {
					[blit copyFromTexture:src
								  sourceSlice:src_base_layer + layer
								  sourceLevel:src_level
								 sourceOrigin:src_origin
								   sourceSize:src_size
									toTexture:dst
							 destinationSlice:dst_base_layer + layer
							 destinationLevel:dst_level
							destinationOrigin:dst_origin];
				} else if (src.textureType == MTLTextureType3D) {
					[blit copyFromTexture:src
								  sourceSlice:src_base_layer
								  sourceLevel:src_level
								 sourceOrigin:MTLOriginMake(src_origin.x, src_origin.y, src_origin.z + layer)
								   sourceSize:src_size
									toTexture:dst
							 destinationSlice:dst_base_layer + layer
							 destinationLevel:dst_level
							destinationOrigin:dst_origin];
				} else {
					DEV_ASSERT(dst.textureType == MTLTextureType3D);
					[blit copyFromTexture:src
								  sourceSlice:src_base_layer + layer
								  sourceLevel:src_level
								 sourceOrigin:src_origin
								   sourceSize:src_size
									toTexture:dst
							 destinationSlice:dst_base_layer
							 destinationLevel:dst_level
							destinationOrigin:MTLOriginMake(dst_origin.x, dst_origin.y, dst_origin.z + layer)];
				}
			}
		}
	}
}

void RenderingDeviceDriverMetal::command_resolve_texture(CommandBufferID p_cmd_buffer, TextureID p_src_texture, TextureLayout p_src_texture_layout, uint32_t p_src_layer, uint32_t p_src_mipmap, TextureID p_dst_texture, TextureLayout p_dst_texture_layout, uint32_t p_dst_layer, uint32_t p_dst_mipmap) {
	MDCommandBuffer *cb = (MDCommandBuffer *)(p_cmd_buffer.id);
	id<MTLTexture> src_tex = rid::get(p_src_texture);
	id<MTLTexture> dst_tex = rid::get(p_dst_texture);

	MTLRenderPassDescriptor *mtlRPD = [MTLRenderPassDescriptor renderPassDescriptor];
	MTLRenderPassColorAttachmentDescriptor *mtlColorAttDesc = mtlRPD.colorAttachments[0];
	mtlColorAttDesc.loadAction = MTLLoadActionLoad;
	mtlColorAttDesc.storeAction = MTLStoreActionMultisampleResolve;

	mtlColorAttDesc.texture = src_tex;
	mtlColorAttDesc.resolveTexture = dst_tex;
	mtlColorAttDesc.level = p_src_mipmap;
	mtlColorAttDesc.slice = p_src_layer;
	mtlColorAttDesc.resolveLevel = p_dst_mipmap;
	mtlColorAttDesc.resolveSlice = p_dst_layer;
	cb->encodeRenderCommandEncoderWithDescriptor(mtlRPD, @"Resolve Image");
}

void RenderingDeviceDriverMetal::command_clear_color_texture(CommandBufferID p_cmd_buffer, TextureID p_texture, TextureLayout p_texture_layout, const Color &p_color, const TextureSubresourceRange &p_subresources) {
	MDCommandBuffer *cb = (MDCommandBuffer *)(p_cmd_buffer.id);
	id<MTLTexture> src_tex = rid::get(p_texture);

	if (src_tex.parentTexture) {
		// Clear via the parent texture rather than the view.
		src_tex = src_tex.parentTexture;
	}

	PixelFormats &pf = *pixel_formats;

	if (pf.isDepthFormat(src_tex.pixelFormat) || pf.isStencilFormat(src_tex.pixelFormat)) {
		ERR_FAIL_MSG("invalid: depth or stencil texture format");
	}

	MTLRenderPassDescriptor *desc = MTLRenderPassDescriptor.renderPassDescriptor;

	if (p_subresources.aspect.has_flag(TEXTURE_ASPECT_COLOR_BIT)) {
		MTLRenderPassColorAttachmentDescriptor *caDesc = desc.colorAttachments[0];
		caDesc.texture = src_tex;
		caDesc.loadAction = MTLLoadActionClear;
		caDesc.storeAction = MTLStoreActionStore;
		caDesc.clearColor = MTLClearColorMake(p_color.r, p_color.g, p_color.b, p_color.a);

		// Extract the mipmap levels that are to be updated.
		uint32_t mipLvlStart = p_subresources.base_mipmap;
		uint32_t mipLvlCnt = p_subresources.mipmap_count;
		uint32_t mipLvlEnd = mipLvlStart + mipLvlCnt;

		uint32_t levelCount = src_tex.mipmapLevelCount;

		// Extract the cube or array layers (slices) that are to be updated.
		bool is3D = src_tex.textureType == MTLTextureType3D;
		uint32_t layerStart = is3D ? 0 : p_subresources.base_layer;
		uint32_t layerCnt = p_subresources.layer_count;
		uint32_t layerEnd = layerStart + layerCnt;

		MetalFeatures const &features = (*device_properties).features;

		// Iterate across mipmap levels and layers, and perform and empty render to clear each.
		for (uint32_t mipLvl = mipLvlStart; mipLvl < mipLvlEnd; mipLvl++) {
			ERR_FAIL_INDEX_MSG(mipLvl, levelCount, "mip level out of range");

			caDesc.level = mipLvl;

			// If a 3D image, we need to get the depth for each level.
			if (is3D) {
				layerCnt = mipmapLevelSizeFromTexture(src_tex, mipLvl).depth;
				layerEnd = layerStart + layerCnt;
			}

			if ((features.layeredRendering && src_tex.sampleCount == 1) || features.multisampleLayeredRendering) {
				// We can clear all layers at once.
				if (is3D) {
					caDesc.depthPlane = layerStart;
				} else {
					caDesc.slice = layerStart;
				}
				desc.renderTargetArrayLength = layerCnt;
				cb->encodeRenderCommandEncoderWithDescriptor(desc, @"Clear Image");
			} else {
				for (uint32_t layer = layerStart; layer < layerEnd; layer++) {
					if (is3D) {
						caDesc.depthPlane = layer;
					} else {
						caDesc.slice = layer;
					}
					cb->encodeRenderCommandEncoderWithDescriptor(desc, @"Clear Image");
				}
			}
		}
	}
}

API_AVAILABLE(macos(11.0), ios(14.0))
bool isArrayTexture(MTLTextureType p_type) {
	return (p_type == MTLTextureType3D ||
			p_type == MTLTextureType2DArray ||
			p_type == MTLTextureType2DMultisampleArray ||
			p_type == MTLTextureType1DArray);
}

void RenderingDeviceDriverMetal::_copy_texture_buffer(CommandBufferID p_cmd_buffer,
		CopySource p_source,
		TextureID p_texture,
		BufferID p_buffer,
		VectorView<BufferTextureCopyRegion> p_regions) {
	MDCommandBuffer *cmd = (MDCommandBuffer *)(p_cmd_buffer.id);
	id<MTLBuffer> buffer = rid::get(p_buffer);
	id<MTLTexture> texture = rid::get(p_texture);

	id<MTLBlitCommandEncoder> enc = cmd->blit_command_encoder();

	PixelFormats &pf = *pixel_formats;
	MTLPixelFormat mtlPixFmt = texture.pixelFormat;

	MTLBlitOption options = MTLBlitOptionNone;
	if (pf.isPVRTCFormat(mtlPixFmt)) {
		options |= MTLBlitOptionRowLinearPVRTC;
	}

	for (uint32_t i = 0; i < p_regions.size(); i++) {
		BufferTextureCopyRegion region = p_regions[i];

		uint32_t mip_level = region.texture_subresources.mipmap;
		MTLOrigin txt_origin = MTLOriginMake(region.texture_offset.x, region.texture_offset.y, region.texture_offset.z);
		MTLSize src_extent = mipmapLevelSizeFromTexture(texture, mip_level);
		MTLSize txt_size = clampMTLSize(MTLSizeMake(region.texture_region_size.x, region.texture_region_size.y, region.texture_region_size.z),
				txt_origin,
				src_extent);

		uint32_t buffImgWd = region.texture_region_size.x;
		uint32_t buffImgHt = region.texture_region_size.y;

		NSUInteger bytesPerRow = pf.getBytesPerRow(mtlPixFmt, buffImgWd);
		NSUInteger bytesPerImg = pf.getBytesPerLayer(mtlPixFmt, bytesPerRow, buffImgHt);

		MTLBlitOption blit_options = options;

		if (pf.isDepthFormat(mtlPixFmt) && pf.isStencilFormat(mtlPixFmt)) {
			bool want_depth = flags::all(region.texture_subresources.aspect, TEXTURE_ASPECT_DEPTH_BIT);
			bool want_stencil = flags::all(region.texture_subresources.aspect, TEXTURE_ASPECT_STENCIL_BIT);

			// The stencil component is always 1 byte per pixel.
			// Don't reduce depths of 32-bit depth/stencil formats.
			if (want_depth && !want_stencil) {
				if (pf.getBytesPerTexel(mtlPixFmt) != 4) {
					bytesPerRow -= buffImgWd;
					bytesPerImg -= buffImgWd * buffImgHt;
				}
				blit_options |= MTLBlitOptionDepthFromDepthStencil;
			} else if (want_stencil && !want_depth) {
				bytesPerRow = buffImgWd;
				bytesPerImg = buffImgWd * buffImgHt;
				blit_options |= MTLBlitOptionStencilFromDepthStencil;
			}
		}

		if (!isArrayTexture(texture.textureType)) {
			bytesPerImg = 0;
		}

		if (p_source == CopySource::Buffer) {
			for (uint32_t lyrIdx = 0; lyrIdx < region.texture_subresources.layer_count; lyrIdx++) {
				[enc copyFromBuffer:buffer
							   sourceOffset:region.buffer_offset + (bytesPerImg * lyrIdx)
						  sourceBytesPerRow:bytesPerRow
						sourceBytesPerImage:bytesPerImg
								 sourceSize:txt_size
								  toTexture:texture
						   destinationSlice:region.texture_subresources.base_layer + lyrIdx
						   destinationLevel:mip_level
						  destinationOrigin:txt_origin
									options:blit_options];
			}
		} else {
			for (uint32_t lyrIdx = 0; lyrIdx < region.texture_subresources.layer_count; lyrIdx++) {
				[enc copyFromTexture:texture
									 sourceSlice:region.texture_subresources.base_layer + lyrIdx
									 sourceLevel:mip_level
									sourceOrigin:txt_origin
									  sourceSize:txt_size
										toBuffer:buffer
							   destinationOffset:region.buffer_offset + (bytesPerImg * lyrIdx)
						  destinationBytesPerRow:bytesPerRow
						destinationBytesPerImage:bytesPerImg
										 options:blit_options];
			}
		}
	}
}

void RenderingDeviceDriverMetal::command_copy_buffer_to_texture(CommandBufferID p_cmd_buffer, BufferID p_src_buffer, TextureID p_dst_texture, TextureLayout p_dst_texture_layout, VectorView<BufferTextureCopyRegion> p_regions) {
	_copy_texture_buffer(p_cmd_buffer, CopySource::Buffer, p_dst_texture, p_src_buffer, p_regions);
}

void RenderingDeviceDriverMetal::command_copy_texture_to_buffer(CommandBufferID p_cmd_buffer, TextureID p_src_texture, TextureLayout p_src_texture_layout, BufferID p_dst_buffer, VectorView<BufferTextureCopyRegion> p_regions) {
	_copy_texture_buffer(p_cmd_buffer, CopySource::Texture, p_src_texture, p_dst_buffer, p_regions);
}

#pragma mark - Pipeline

void RenderingDeviceDriverMetal::pipeline_free(PipelineID p_pipeline_id) {
	MDPipeline *obj = (MDPipeline *)(p_pipeline_id.id);
	delete obj;
}

// ----- BINDING -----

void RenderingDeviceDriverMetal::command_bind_push_constants(CommandBufferID p_cmd_buffer, ShaderID p_shader, uint32_t p_dst_first_index, VectorView<uint32_t> p_data) {
	MDCommandBuffer *cb = (MDCommandBuffer *)(p_cmd_buffer.id);
	MDShader *shader = (MDShader *)(p_shader.id);
	shader->encode_push_constant_data(p_data, cb);
}

// ----- CACHE -----

String RenderingDeviceDriverMetal::_pipeline_get_cache_path() const {
	String path = OS::get_singleton()->get_user_data_dir() + "/metal/pipelines";
	path += "." + context_device.name.validate_filename().replace(" ", "_").to_lower();
	if (Engine::get_singleton()->is_editor_hint()) {
		path += ".editor";
	}
	path += ".cache";

	return path;
}

bool RenderingDeviceDriverMetal::pipeline_cache_create(const Vector<uint8_t> &p_data) {
	return false;
	CharString path = _pipeline_get_cache_path().utf8();
	NSString *nPath = [[NSString alloc] initWithBytesNoCopy:path.ptrw()
													 length:path.length()
												   encoding:NSUTF8StringEncoding
											   freeWhenDone:NO];
	MTLBinaryArchiveDescriptor *desc = [MTLBinaryArchiveDescriptor new];
	if ([[NSFileManager defaultManager] fileExistsAtPath:nPath]) {
		desc.url = [NSURL fileURLWithPath:nPath];
	}
	NSError *error = nil;
	archive = [device newBinaryArchiveWithDescriptor:desc error:&error];
	return true;
}

void RenderingDeviceDriverMetal::pipeline_cache_free() {
	archive = nil;
}

size_t RenderingDeviceDriverMetal::pipeline_cache_query_size() {
	return archive_count * 1024;
}

Vector<uint8_t> RenderingDeviceDriverMetal::pipeline_cache_serialize() {
	if (!archive) {
		return Vector<uint8_t>();
	}

	CharString path = _pipeline_get_cache_path().utf8();

	NSString *nPath = [[NSString alloc] initWithBytesNoCopy:path.ptrw()
													 length:path.length()
												   encoding:NSUTF8StringEncoding
											   freeWhenDone:NO];
	NSURL *target = [NSURL fileURLWithPath:nPath];
	NSError *error = nil;
	if ([archive serializeToURL:target error:&error]) {
		return Vector<uint8_t>();
	} else {
		print_line(error.localizedDescription.UTF8String);
		return Vector<uint8_t>();
	}
}

#pragma mark - Rendering

// ----- SUBPASS -----

RDD::RenderPassID RenderingDeviceDriverMetal::render_pass_create(VectorView<Attachment> p_attachments, VectorView<Subpass> p_subpasses, VectorView<SubpassDependency> p_subpass_dependencies, uint32_t p_view_count) {
	PixelFormats &pf = *pixel_formats;

	size_t subpass_count = p_subpasses.size();

	Vector<MDSubpass> subpasses;
	subpasses.resize(subpass_count);
	for (uint32_t i = 0; i < subpass_count; i++) {
		MDSubpass &subpass = subpasses.write[i];
		subpass.subpass_index = i;
		subpass.view_count = p_view_count;
		subpass.input_references = p_subpasses[i].input_references;
		subpass.color_references = p_subpasses[i].color_references;
		subpass.depth_stencil_reference = p_subpasses[i].depth_stencil_reference;
		subpass.resolve_references = p_subpasses[i].resolve_references;
	}

	static const MTLLoadAction LOAD_ACTIONS[] = {
		[ATTACHMENT_LOAD_OP_LOAD] = MTLLoadActionLoad,
		[ATTACHMENT_LOAD_OP_CLEAR] = MTLLoadActionClear,
		[ATTACHMENT_LOAD_OP_DONT_CARE] = MTLLoadActionDontCare,
	};

	static const MTLStoreAction STORE_ACTIONS[] = {
		[ATTACHMENT_STORE_OP_STORE] = MTLStoreActionStore,
		[ATTACHMENT_STORE_OP_DONT_CARE] = MTLStoreActionDontCare,
	};

	Vector<MDAttachment> attachments;
	attachments.resize(p_attachments.size());

	for (uint32_t i = 0; i < p_attachments.size(); i++) {
		Attachment const &a = p_attachments[i];
		MDAttachment &mda = attachments.write[i];
		MTLPixelFormat format = pf.getMTLPixelFormat(a.format);
		mda.format = format;
		if (a.samples > TEXTURE_SAMPLES_1) {
			mda.samples = (*device_properties).find_nearest_supported_sample_count(a.samples);
		}
		mda.loadAction = LOAD_ACTIONS[a.load_op];
		mda.storeAction = STORE_ACTIONS[a.store_op];
		bool is_depth = pf.isDepthFormat(format);
		if (is_depth) {
			mda.type |= MDAttachmentType::Depth;
		}
		bool is_stencil = pf.isStencilFormat(format);
		if (is_stencil) {
			mda.type |= MDAttachmentType::Stencil;
			mda.stencilLoadAction = LOAD_ACTIONS[a.stencil_load_op];
			mda.stencilStoreAction = STORE_ACTIONS[a.stencil_store_op];
		}
		if (!is_depth && !is_stencil) {
			mda.type |= MDAttachmentType::Color;
		}
	}
	MDRenderPass *obj = new MDRenderPass(attachments, subpasses);
	return RenderPassID(obj);
}

void RenderingDeviceDriverMetal::render_pass_free(RenderPassID p_render_pass) {
	MDRenderPass *obj = (MDRenderPass *)(p_render_pass.id);
	delete obj;
}

// ----- COMMANDS -----

void RenderingDeviceDriverMetal::command_begin_render_pass(CommandBufferID p_cmd_buffer, RenderPassID p_render_pass, FramebufferID p_framebuffer, CommandBufferType p_cmd_buffer_type, const Rect2i &p_rect, VectorView<RenderPassClearValue> p_clear_values) {
	MDCommandBuffer *cb = (MDCommandBuffer *)(p_cmd_buffer.id);
	cb->render_begin_pass(p_render_pass, p_framebuffer, p_cmd_buffer_type, p_rect, p_clear_values);
}

void RenderingDeviceDriverMetal::command_end_render_pass(CommandBufferID p_cmd_buffer) {
	MDCommandBuffer *cb = (MDCommandBuffer *)(p_cmd_buffer.id);
	cb->render_end_pass();
}

void RenderingDeviceDriverMetal::command_next_render_subpass(CommandBufferID p_cmd_buffer, CommandBufferType p_cmd_buffer_type) {
	MDCommandBuffer *cb = (MDCommandBuffer *)(p_cmd_buffer.id);
	cb->render_next_subpass();
}

void RenderingDeviceDriverMetal::command_render_set_viewport(CommandBufferID p_cmd_buffer, VectorView<Rect2i> p_viewports) {
	MDCommandBuffer *cb = (MDCommandBuffer *)(p_cmd_buffer.id);
	cb->render_set_viewport(p_viewports);
}

void RenderingDeviceDriverMetal::command_render_set_scissor(CommandBufferID p_cmd_buffer, VectorView<Rect2i> p_scissors) {
	MDCommandBuffer *cb = (MDCommandBuffer *)(p_cmd_buffer.id);
	cb->render_set_scissor(p_scissors);
}

void RenderingDeviceDriverMetal::command_render_clear_attachments(CommandBufferID p_cmd_buffer, VectorView<AttachmentClear> p_attachment_clears, VectorView<Rect2i> p_rects) {
	MDCommandBuffer *cb = (MDCommandBuffer *)(p_cmd_buffer.id);
	cb->render_clear_attachments(p_attachment_clears, p_rects);
}

void RenderingDeviceDriverMetal::command_bind_render_pipeline(CommandBufferID p_cmd_buffer, PipelineID p_pipeline) {
	MDCommandBuffer *cb = (MDCommandBuffer *)(p_cmd_buffer.id);
	cb->bind_pipeline(p_pipeline);
}

void RenderingDeviceDriverMetal::command_bind_render_uniform_set(CommandBufferID p_cmd_buffer, UniformSetID p_uniform_set, ShaderID p_shader, uint32_t p_set_index) {
	MDCommandBuffer *cb = (MDCommandBuffer *)(p_cmd_buffer.id);
	cb->render_bind_uniform_set(p_uniform_set, p_shader, p_set_index);
}

void RenderingDeviceDriverMetal::command_bind_render_uniform_sets(CommandBufferID p_cmd_buffer, VectorView<UniformSetID> p_uniform_sets, ShaderID p_shader, uint32_t p_first_set_index, uint32_t p_set_count) {
	MDCommandBuffer *cb = (MDCommandBuffer *)(p_cmd_buffer.id);
	cb->render_bind_uniform_sets(p_uniform_sets, p_shader, p_first_set_index, p_set_count);
}

void RenderingDeviceDriverMetal::command_render_draw(CommandBufferID p_cmd_buffer, uint32_t p_vertex_count, uint32_t p_instance_count, uint32_t p_base_vertex, uint32_t p_first_instance) {
	MDCommandBuffer *cb = (MDCommandBuffer *)(p_cmd_buffer.id);
	cb->render_draw(p_vertex_count, p_instance_count, p_base_vertex, p_first_instance);
}

void RenderingDeviceDriverMetal::command_render_draw_indexed(CommandBufferID p_cmd_buffer, uint32_t p_index_count, uint32_t p_instance_count, uint32_t p_first_index, int32_t p_vertex_offset, uint32_t p_first_instance) {
	MDCommandBuffer *cb = (MDCommandBuffer *)(p_cmd_buffer.id);
	cb->render_draw_indexed(p_index_count, p_instance_count, p_first_index, p_vertex_offset, p_first_instance);
}

void RenderingDeviceDriverMetal::command_render_draw_indexed_indirect(CommandBufferID p_cmd_buffer, BufferID p_indirect_buffer, uint64_t p_offset, uint32_t p_draw_count, uint32_t p_stride) {
	MDCommandBuffer *cb = (MDCommandBuffer *)(p_cmd_buffer.id);
	cb->render_draw_indexed_indirect(p_indirect_buffer, p_offset, p_draw_count, p_stride);
}

void RenderingDeviceDriverMetal::command_render_draw_indexed_indirect_count(CommandBufferID p_cmd_buffer, BufferID p_indirect_buffer, uint64_t p_offset, BufferID p_count_buffer, uint64_t p_count_buffer_offset, uint32_t p_max_draw_count, uint32_t p_stride) {
	MDCommandBuffer *cb = (MDCommandBuffer *)(p_cmd_buffer.id);
	cb->render_draw_indexed_indirect_count(p_indirect_buffer, p_offset, p_count_buffer, p_count_buffer_offset, p_max_draw_count, p_stride);
}

void RenderingDeviceDriverMetal::command_render_draw_indirect(CommandBufferID p_cmd_buffer, BufferID p_indirect_buffer, uint64_t p_offset, uint32_t p_draw_count, uint32_t p_stride) {
	MDCommandBuffer *cb = (MDCommandBuffer *)(p_cmd_buffer.id);
	cb->render_draw_indirect(p_indirect_buffer, p_offset, p_draw_count, p_stride);
}

void RenderingDeviceDriverMetal::command_render_draw_indirect_count(CommandBufferID p_cmd_buffer, BufferID p_indirect_buffer, uint64_t p_offset, BufferID p_count_buffer, uint64_t p_count_buffer_offset, uint32_t p_max_draw_count, uint32_t p_stride) {
	MDCommandBuffer *cb = (MDCommandBuffer *)(p_cmd_buffer.id);
	cb->render_draw_indirect_count(p_indirect_buffer, p_offset, p_count_buffer, p_count_buffer_offset, p_max_draw_count, p_stride);
}

void RenderingDeviceDriverMetal::command_render_bind_vertex_buffers(CommandBufferID p_cmd_buffer, uint32_t p_binding_count, const BufferID *p_buffers, const uint64_t *p_offsets) {
	MDCommandBuffer *cb = (MDCommandBuffer *)(p_cmd_buffer.id);
	cb->render_bind_vertex_buffers(p_binding_count, p_buffers, p_offsets);
}

void RenderingDeviceDriverMetal::command_render_bind_index_buffer(CommandBufferID p_cmd_buffer, BufferID p_buffer, IndexBufferFormat p_format, uint64_t p_offset) {
	MDCommandBuffer *cb = (MDCommandBuffer *)(p_cmd_buffer.id);
	cb->render_bind_index_buffer(p_buffer, p_format, p_offset);
}

void RenderingDeviceDriverMetal::command_render_set_blend_constants(CommandBufferID p_cmd_buffer, const Color &p_constants) {
	MDCommandBuffer *cb = (MDCommandBuffer *)(p_cmd_buffer.id);
	cb->render_set_blend_constants(p_constants);
}

void RenderingDeviceDriverMetal::command_render_set_line_width(CommandBufferID p_cmd_buffer, float p_width) {
	if (!Math::is_equal_approx(p_width, 1.0f)) {
		ERR_FAIL_MSG("Setting line widths other than 1.0 is not supported by the Metal rendering driver.");
	}
}

// ----- PIPELINE -----

RenderingDeviceDriverMetal::Result<id<MTLFunction>> RenderingDeviceDriverMetal::_create_function(MDLibrary *p_library, NSString *p_name, VectorView<PipelineSpecializationConstant> &p_specialization_constants) {
	id<MTLLibrary> library = p_library.library;
	if (!library) {
		ERR_FAIL_V_MSG(ERR_CANT_CREATE, "Failed to compile Metal library");
	}

	id<MTLFunction> function = [library newFunctionWithName:p_name];
	ERR_FAIL_NULL_V_MSG(function, ERR_CANT_CREATE, "No function named main0");

	if (function.functionConstantsDictionary.count == 0) {
		return function;
	}

	NSArray<MTLFunctionConstant *> *constants = function.functionConstantsDictionary.allValues;
	bool is_sorted = true;
	for (uint32_t i = 1; i < constants.count; i++) {
		if (constants[i - 1].index > constants[i].index) {
			is_sorted = false;
			break;
		}
	}

	if (!is_sorted) {
		constants = [constants sortedArrayUsingComparator:^NSComparisonResult(MTLFunctionConstant *a, MTLFunctionConstant *b) {
			if (a.index < b.index) {
				return NSOrderedAscending;
			} else if (a.index > b.index) {
				return NSOrderedDescending;
			} else {
				return NSOrderedSame;
			}
		}];
	}

	// Initialize an array of integers representing the indexes of p_specialization_constants
	uint32_t *indexes = (uint32_t *)alloca(p_specialization_constants.size() * sizeof(uint32_t));
	for (uint32_t i = 0; i < p_specialization_constants.size(); i++) {
		indexes[i] = i;
	}
	// Sort the array of integers based on the values in p_specialization_constants
	std::sort(indexes, &indexes[p_specialization_constants.size()], [&](int a, int b) {
		return p_specialization_constants[a].constant_id < p_specialization_constants[b].constant_id;
	});

	MTLFunctionConstantValues *constantValues = [MTLFunctionConstantValues new];
	uint32_t i = 0;
	uint32_t j = 0;
	while (i < constants.count && j < p_specialization_constants.size()) {
		MTLFunctionConstant *curr = constants[i];
		PipelineSpecializationConstant const &sc = p_specialization_constants[indexes[j]];
		if (curr.index == sc.constant_id) {
			switch (curr.type) {
				case MTLDataTypeBool:
				case MTLDataTypeFloat:
				case MTLDataTypeInt:
				case MTLDataTypeUInt: {
					[constantValues setConstantValue:&sc.int_value
												type:curr.type
											 atIndex:sc.constant_id];
				} break;
				default:
					ERR_FAIL_V_MSG(function, "Invalid specialization constant type");
			}
			i++;
			j++;
		} else if (curr.index < sc.constant_id) {
			i++;
		} else {
			j++;
		}
	}

	if (i != constants.count) {
		MTLFunctionConstant *curr = constants[i];
		if (curr.index == R32UI_ALIGNMENT_CONSTANT_ID) {
			uint32_t alignment = 16; // TODO(sgc): is this always correct?
			[constantValues setConstantValue:&alignment
										type:curr.type
									 atIndex:curr.index];
			i++;
		}
	}

	NSError *err = nil;
	function = [library newFunctionWithName:@"main0"
							 constantValues:constantValues
									  error:&err];
	ERR_FAIL_NULL_V_MSG(function, ERR_CANT_CREATE, String("specialized function failed: ") + err.localizedDescription.UTF8String);

	return function;
}

// RDD::PolygonCullMode == MTLCullMode.
static_assert(ENUM_MEMBERS_EQUAL(RDD::POLYGON_CULL_DISABLED, MTLCullModeNone));
static_assert(ENUM_MEMBERS_EQUAL(RDD::POLYGON_CULL_FRONT, MTLCullModeFront));
static_assert(ENUM_MEMBERS_EQUAL(RDD::POLYGON_CULL_BACK, MTLCullModeBack));

// RDD::StencilOperation == MTLStencilOperation.
static_assert(ENUM_MEMBERS_EQUAL(RDD::STENCIL_OP_KEEP, MTLStencilOperationKeep));
static_assert(ENUM_MEMBERS_EQUAL(RDD::STENCIL_OP_ZERO, MTLStencilOperationZero));
static_assert(ENUM_MEMBERS_EQUAL(RDD::STENCIL_OP_REPLACE, MTLStencilOperationReplace));
static_assert(ENUM_MEMBERS_EQUAL(RDD::STENCIL_OP_INCREMENT_AND_CLAMP, MTLStencilOperationIncrementClamp));
static_assert(ENUM_MEMBERS_EQUAL(RDD::STENCIL_OP_DECREMENT_AND_CLAMP, MTLStencilOperationDecrementClamp));
static_assert(ENUM_MEMBERS_EQUAL(RDD::STENCIL_OP_INVERT, MTLStencilOperationInvert));
static_assert(ENUM_MEMBERS_EQUAL(RDD::STENCIL_OP_INCREMENT_AND_WRAP, MTLStencilOperationIncrementWrap));
static_assert(ENUM_MEMBERS_EQUAL(RDD::STENCIL_OP_DECREMENT_AND_WRAP, MTLStencilOperationDecrementWrap));

// RDD::BlendOperation == MTLBlendOperation.
static_assert(ENUM_MEMBERS_EQUAL(RDD::BLEND_OP_ADD, MTLBlendOperationAdd));
static_assert(ENUM_MEMBERS_EQUAL(RDD::BLEND_OP_SUBTRACT, MTLBlendOperationSubtract));
static_assert(ENUM_MEMBERS_EQUAL(RDD::BLEND_OP_REVERSE_SUBTRACT, MTLBlendOperationReverseSubtract));
static_assert(ENUM_MEMBERS_EQUAL(RDD::BLEND_OP_MINIMUM, MTLBlendOperationMin));
static_assert(ENUM_MEMBERS_EQUAL(RDD::BLEND_OP_MAXIMUM, MTLBlendOperationMax));

RDD::PipelineID RenderingDeviceDriverMetal::render_pipeline_create(
		ShaderID p_shader,
		VertexFormatID p_vertex_format,
		RenderPrimitive p_render_primitive,
		PipelineRasterizationState p_rasterization_state,
		PipelineMultisampleState p_multisample_state,
		PipelineDepthStencilState p_depth_stencil_state,
		PipelineColorBlendState p_blend_state,
		VectorView<int32_t> p_color_attachments,
		BitField<PipelineDynamicStateFlags> p_dynamic_state,
		RenderPassID p_render_pass,
		uint32_t p_render_subpass,
		VectorView<PipelineSpecializationConstant> p_specialization_constants) {
	MDRenderShader *shader = (MDRenderShader *)(p_shader.id);
	MTLVertexDescriptor *vert_desc = rid::get(p_vertex_format);
	MDRenderPass *pass = (MDRenderPass *)(p_render_pass.id);

	os_signpost_id_t reflect_id = os_signpost_id_make_with_pointer(LOG_INTERVALS, shader);
	os_signpost_interval_begin(LOG_INTERVALS, reflect_id, "render_pipeline_create", "shader_name=%{public}s", shader->name.get_data());
	DEFER([=]() {
		os_signpost_interval_end(LOG_INTERVALS, reflect_id, "render_pipeline_create");
	});

	os_signpost_event_emit(LOG_DRIVER, OS_SIGNPOST_ID_EXCLUSIVE, "create_pipeline");

	MTLRenderPipelineDescriptor *desc = [MTLRenderPipelineDescriptor new];

	{
		MDSubpass const &subpass = pass->subpasses[p_render_subpass];
		for (uint32_t i = 0; i < subpass.color_references.size(); i++) {
			uint32_t attachment = subpass.color_references[i].attachment;
			if (attachment != AttachmentReference::UNUSED) {
				MDAttachment const &a = pass->attachments[attachment];
				desc.colorAttachments[i].pixelFormat = a.format;
			}
		}

		if (subpass.depth_stencil_reference.attachment != AttachmentReference::UNUSED) {
			uint32_t attachment = subpass.depth_stencil_reference.attachment;
			MDAttachment const &a = pass->attachments[attachment];

			if (a.type & MDAttachmentType::Depth) {
				desc.depthAttachmentPixelFormat = a.format;
			}

			if (a.type & MDAttachmentType::Stencil) {
				desc.stencilAttachmentPixelFormat = a.format;
			}
		}
	}

	desc.vertexDescriptor = vert_desc;
	desc.label = [NSString stringWithUTF8String:shader->name.get_data()];

	// Input assembly & tessellation.

	MDRenderPipeline *pipeline = new MDRenderPipeline();

	switch (p_render_primitive) {
		case RENDER_PRIMITIVE_POINTS:
			desc.inputPrimitiveTopology = MTLPrimitiveTopologyClassPoint;
			break;
		case RENDER_PRIMITIVE_LINES:
		case RENDER_PRIMITIVE_LINES_WITH_ADJACENCY:
		case RENDER_PRIMITIVE_LINESTRIPS_WITH_ADJACENCY:
		case RENDER_PRIMITIVE_LINESTRIPS:
			desc.inputPrimitiveTopology = MTLPrimitiveTopologyClassLine;
			break;
		case RENDER_PRIMITIVE_TRIANGLES:
		case RENDER_PRIMITIVE_TRIANGLE_STRIPS:
		case RENDER_PRIMITIVE_TRIANGLES_WITH_ADJACENCY:
		case RENDER_PRIMITIVE_TRIANGLE_STRIPS_WITH_AJACENCY:
		case RENDER_PRIMITIVE_TRIANGLE_STRIPS_WITH_RESTART_INDEX:
			desc.inputPrimitiveTopology = MTLPrimitiveTopologyClassTriangle;
			break;
		case RENDER_PRIMITIVE_TESSELATION_PATCH:
			desc.maxTessellationFactor = p_rasterization_state.patch_control_points;
			desc.tessellationPartitionMode = MTLTessellationPartitionModeInteger;
			ERR_FAIL_V_MSG(PipelineID(), "tessellation not implemented");
			break;
		case RENDER_PRIMITIVE_MAX:
		default:
			desc.inputPrimitiveTopology = MTLPrimitiveTopologyClassUnspecified;
			break;
	}

	switch (p_render_primitive) {
		case RENDER_PRIMITIVE_POINTS:
			pipeline->raster_state.render_primitive = MTLPrimitiveTypePoint;
			break;
		case RENDER_PRIMITIVE_LINES:
		case RENDER_PRIMITIVE_LINES_WITH_ADJACENCY:
			pipeline->raster_state.render_primitive = MTLPrimitiveTypeLine;
			break;
		case RENDER_PRIMITIVE_LINESTRIPS:
		case RENDER_PRIMITIVE_LINESTRIPS_WITH_ADJACENCY:
			pipeline->raster_state.render_primitive = MTLPrimitiveTypeLineStrip;
			break;
		case RENDER_PRIMITIVE_TRIANGLES:
		case RENDER_PRIMITIVE_TRIANGLES_WITH_ADJACENCY:
			pipeline->raster_state.render_primitive = MTLPrimitiveTypeTriangle;
			break;
		case RENDER_PRIMITIVE_TRIANGLE_STRIPS:
		case RENDER_PRIMITIVE_TRIANGLE_STRIPS_WITH_AJACENCY:
		case RENDER_PRIMITIVE_TRIANGLE_STRIPS_WITH_RESTART_INDEX:
			pipeline->raster_state.render_primitive = MTLPrimitiveTypeTriangleStrip;
			break;
		default:
			break;
	}

	// Rasterization.
	desc.rasterizationEnabled = !p_rasterization_state.discard_primitives;
	pipeline->raster_state.clip_mode = p_rasterization_state.enable_depth_clamp ? MTLDepthClipModeClamp : MTLDepthClipModeClip;
	pipeline->raster_state.fill_mode = p_rasterization_state.wireframe ? MTLTriangleFillModeLines : MTLTriangleFillModeFill;

	static const MTLCullMode CULL_MODE[3] = {
		MTLCullModeNone,
		MTLCullModeFront,
		MTLCullModeBack,
	};
	pipeline->raster_state.cull_mode = CULL_MODE[p_rasterization_state.cull_mode];
	pipeline->raster_state.winding = (p_rasterization_state.front_face == POLYGON_FRONT_FACE_CLOCKWISE) ? MTLWindingClockwise : MTLWindingCounterClockwise;
	pipeline->raster_state.depth_bias.enabled = p_rasterization_state.depth_bias_enabled;
	pipeline->raster_state.depth_bias.depth_bias = p_rasterization_state.depth_bias_constant_factor;
	pipeline->raster_state.depth_bias.slope_scale = p_rasterization_state.depth_bias_slope_factor;
	pipeline->raster_state.depth_bias.clamp = p_rasterization_state.depth_bias_clamp;
	// In Metal there is no line width.
	if (!Math::is_equal_approx(p_rasterization_state.line_width, 1.0f)) {
		WARN_PRINT("unsupported: line width");
	}

	// Multisample.
	if (p_multisample_state.enable_sample_shading) {
		WARN_PRINT("unsupported: multi-sample shading");
	}

	if (p_multisample_state.sample_count > TEXTURE_SAMPLES_1) {
		pipeline->sample_count = (*device_properties).find_nearest_supported_sample_count(p_multisample_state.sample_count);
	}
	desc.rasterSampleCount = static_cast<NSUInteger>(pipeline->sample_count);
	desc.alphaToCoverageEnabled = p_multisample_state.enable_alpha_to_coverage;
	desc.alphaToOneEnabled = p_multisample_state.enable_alpha_to_one;

	// Depth stencil.
	if (p_depth_stencil_state.enable_depth_test && desc.depthAttachmentPixelFormat != MTLPixelFormatInvalid) {
		pipeline->raster_state.depth_test.enabled = true;
		MTLDepthStencilDescriptor *ds_desc = [MTLDepthStencilDescriptor new];
		ds_desc.depthWriteEnabled = p_depth_stencil_state.enable_depth_write;
		ds_desc.depthCompareFunction = COMPARE_OPERATORS[p_depth_stencil_state.depth_compare_operator];
		if (p_depth_stencil_state.enable_depth_range) {
			WARN_PRINT("unsupported: depth range");
		}

		if (p_depth_stencil_state.enable_stencil) {
			pipeline->raster_state.stencil.front_reference = p_depth_stencil_state.front_op.reference;
			pipeline->raster_state.stencil.back_reference = p_depth_stencil_state.back_op.reference;

			{
				// Front.
				MTLStencilDescriptor *sd = [MTLStencilDescriptor new];
				sd.stencilFailureOperation = STENCIL_OPERATIONS[p_depth_stencil_state.front_op.fail];
				sd.depthStencilPassOperation = STENCIL_OPERATIONS[p_depth_stencil_state.front_op.pass];
				sd.depthFailureOperation = STENCIL_OPERATIONS[p_depth_stencil_state.front_op.depth_fail];
				sd.stencilCompareFunction = COMPARE_OPERATORS[p_depth_stencil_state.front_op.compare];
				sd.readMask = p_depth_stencil_state.front_op.compare_mask;
				sd.writeMask = p_depth_stencil_state.front_op.write_mask;
				ds_desc.frontFaceStencil = sd;
			}
			{
				// Back.
				MTLStencilDescriptor *sd = [MTLStencilDescriptor new];
				sd.stencilFailureOperation = STENCIL_OPERATIONS[p_depth_stencil_state.back_op.fail];
				sd.depthStencilPassOperation = STENCIL_OPERATIONS[p_depth_stencil_state.back_op.pass];
				sd.depthFailureOperation = STENCIL_OPERATIONS[p_depth_stencil_state.back_op.depth_fail];
				sd.stencilCompareFunction = COMPARE_OPERATORS[p_depth_stencil_state.back_op.compare];
				sd.readMask = p_depth_stencil_state.back_op.compare_mask;
				sd.writeMask = p_depth_stencil_state.back_op.write_mask;
				ds_desc.backFaceStencil = sd;
			}
		}

		pipeline->depth_stencil = [device newDepthStencilStateWithDescriptor:ds_desc];
		ERR_FAIL_NULL_V_MSG(pipeline->depth_stencil, PipelineID(), "Failed to create depth stencil state");
	} else {
		// TODO(sgc): FB13671991 raised as Apple docs state calling setDepthStencilState:nil is valid, but currently generates an exception
		pipeline->depth_stencil = get_resource_cache().get_depth_stencil_state(false, false);
	}

	// Blend state.
	{
		for (uint32_t i = 0; i < p_color_attachments.size(); i++) {
			if (p_color_attachments[i] == ATTACHMENT_UNUSED) {
				continue;
			}

			const PipelineColorBlendState::Attachment &bs = p_blend_state.attachments[i];

			MTLRenderPipelineColorAttachmentDescriptor *ca_desc = desc.colorAttachments[p_color_attachments[i]];
			ca_desc.blendingEnabled = bs.enable_blend;

			ca_desc.sourceRGBBlendFactor = BLEND_FACTORS[bs.src_color_blend_factor];
			ca_desc.destinationRGBBlendFactor = BLEND_FACTORS[bs.dst_color_blend_factor];
			ca_desc.rgbBlendOperation = BLEND_OPERATIONS[bs.color_blend_op];

			ca_desc.sourceAlphaBlendFactor = BLEND_FACTORS[bs.src_alpha_blend_factor];
			ca_desc.destinationAlphaBlendFactor = BLEND_FACTORS[bs.dst_alpha_blend_factor];
			ca_desc.alphaBlendOperation = BLEND_OPERATIONS[bs.alpha_blend_op];

			ca_desc.writeMask = MTLColorWriteMaskNone;
			if (bs.write_r) {
				ca_desc.writeMask |= MTLColorWriteMaskRed;
			}
			if (bs.write_g) {
				ca_desc.writeMask |= MTLColorWriteMaskGreen;
			}
			if (bs.write_b) {
				ca_desc.writeMask |= MTLColorWriteMaskBlue;
			}
			if (bs.write_a) {
				ca_desc.writeMask |= MTLColorWriteMaskAlpha;
			}
		}

		pipeline->raster_state.blend.r = p_blend_state.blend_constant.r;
		pipeline->raster_state.blend.g = p_blend_state.blend_constant.g;
		pipeline->raster_state.blend.b = p_blend_state.blend_constant.b;
		pipeline->raster_state.blend.a = p_blend_state.blend_constant.a;
	}

	// Dynamic state.

	if (p_dynamic_state.has_flag(DYNAMIC_STATE_DEPTH_BIAS)) {
		pipeline->raster_state.depth_bias.enabled = true;
	}

	if (p_dynamic_state.has_flag(DYNAMIC_STATE_BLEND_CONSTANTS)) {
		pipeline->raster_state.blend.enabled = true;
	}

	if (p_dynamic_state.has_flag(DYNAMIC_STATE_DEPTH_BOUNDS)) {
		// TODO(sgc): ??
	}

	if (p_dynamic_state.has_flag(DYNAMIC_STATE_STENCIL_COMPARE_MASK)) {
		// TODO(sgc): ??
	}

	if (p_dynamic_state.has_flag(DYNAMIC_STATE_STENCIL_WRITE_MASK)) {
		// TODO(sgc): ??
	}

	if (p_dynamic_state.has_flag(DYNAMIC_STATE_STENCIL_REFERENCE)) {
		pipeline->raster_state.stencil.enabled = true;
	}

	if (shader->vert != nil) {
		Result<id<MTLFunction>> function_or_err = _create_function(shader->vert, @"main0", p_specialization_constants);
		ERR_FAIL_COND_V(std::holds_alternative<Error>(function_or_err), PipelineID());
		desc.vertexFunction = std::get<id<MTLFunction>>(function_or_err);
	}

	if (shader->frag != nil) {
		Result<id<MTLFunction>> function_or_err = _create_function(shader->frag, @"main0", p_specialization_constants);
		ERR_FAIL_COND_V(std::holds_alternative<Error>(function_or_err), PipelineID());
		desc.fragmentFunction = std::get<id<MTLFunction>>(function_or_err);
	}

	if (archive) {
		desc.binaryArchives = @[ archive ];
	}

	NSError *error = nil;
	pipeline->state = [device newRenderPipelineStateWithDescriptor:desc
															 error:&error];
	pipeline->shader = shader;

	ERR_FAIL_COND_V_MSG(error != nil, PipelineID(), ([NSString stringWithFormat:@"error creating pipeline: %@", error.localizedDescription].UTF8String));

	if (archive) {
		if ([archive addRenderPipelineFunctionsWithDescriptor:desc error:&error]) {
			archive_count += 1;
		} else {
			print_error(error.localizedDescription.UTF8String);
		}
	}

	return PipelineID(pipeline);
}

#pragma mark - Compute

// ----- COMMANDS -----

void RenderingDeviceDriverMetal::command_bind_compute_pipeline(CommandBufferID p_cmd_buffer, PipelineID p_pipeline) {
	MDCommandBuffer *cb = (MDCommandBuffer *)(p_cmd_buffer.id);
	cb->bind_pipeline(p_pipeline);
}

void RenderingDeviceDriverMetal::command_bind_compute_uniform_set(CommandBufferID p_cmd_buffer, UniformSetID p_uniform_set, ShaderID p_shader, uint32_t p_set_index) {
	MDCommandBuffer *cb = (MDCommandBuffer *)(p_cmd_buffer.id);
	cb->compute_bind_uniform_set(p_uniform_set, p_shader, p_set_index);
}

void RenderingDeviceDriverMetal::command_bind_compute_uniform_sets(CommandBufferID p_cmd_buffer, VectorView<UniformSetID> p_uniform_sets, ShaderID p_shader, uint32_t p_first_set_index, uint32_t p_set_count) {
	MDCommandBuffer *cb = (MDCommandBuffer *)(p_cmd_buffer.id);
	cb->compute_bind_uniform_sets(p_uniform_sets, p_shader, p_first_set_index, p_set_count);
}

void RenderingDeviceDriverMetal::command_compute_dispatch(CommandBufferID p_cmd_buffer, uint32_t p_x_groups, uint32_t p_y_groups, uint32_t p_z_groups) {
	MDCommandBuffer *cb = (MDCommandBuffer *)(p_cmd_buffer.id);
	cb->compute_dispatch(p_x_groups, p_y_groups, p_z_groups);
}

void RenderingDeviceDriverMetal::command_compute_dispatch_indirect(CommandBufferID p_cmd_buffer, BufferID p_indirect_buffer, uint64_t p_offset) {
	MDCommandBuffer *cb = (MDCommandBuffer *)(p_cmd_buffer.id);
	cb->compute_dispatch_indirect(p_indirect_buffer, p_offset);
}

// ----- PIPELINE -----

RDD::PipelineID RenderingDeviceDriverMetal::compute_pipeline_create(ShaderID p_shader, VectorView<PipelineSpecializationConstant> p_specialization_constants) {
	MDComputeShader *shader = (MDComputeShader *)(p_shader.id);

	os_signpost_id_t reflect_id = os_signpost_id_make_with_pointer(LOG_INTERVALS, shader);
	os_signpost_interval_begin(LOG_INTERVALS, reflect_id, "compute_pipeline_create", "shader_name=%{public}s", shader->name.get_data());
	DEFER([=]() {
		os_signpost_interval_end(LOG_INTERVALS, reflect_id, "compute_pipeline_create");
	});

	os_signpost_event_emit(LOG_DRIVER, OS_SIGNPOST_ID_EXCLUSIVE, "create_pipeline");

	Result<id<MTLFunction>> function_or_err = _create_function(shader->kernel, @"main0", p_specialization_constants);
	ERR_FAIL_COND_V(std::holds_alternative<Error>(function_or_err), PipelineID());
	id<MTLFunction> function = std::get<id<MTLFunction>>(function_or_err);

	MTLComputePipelineDescriptor *desc = [MTLComputePipelineDescriptor new];
	desc.computeFunction = function;
	if (archive) {
		desc.binaryArchives = @[ archive ];
	}

	NSError *error;
	id<MTLComputePipelineState> state = [device newComputePipelineStateWithDescriptor:desc
																			  options:MTLPipelineOptionNone
																		   reflection:nil
																				error:&error];
	ERR_FAIL_COND_V_MSG(error != nil, PipelineID(), ([NSString stringWithFormat:@"error creating pipeline: %@", error.localizedDescription].UTF8String));

	MDComputePipeline *pipeline = new MDComputePipeline(state);
	pipeline->compute_state.local = shader->local;
	pipeline->shader = shader;

	if (archive) {
		if ([archive addComputePipelineFunctionsWithDescriptor:desc error:&error]) {
			archive_count += 1;
		} else {
			print_error(error.localizedDescription.UTF8String);
		}
	}

	return PipelineID(pipeline);
}

#pragma mark - Queries

// ----- TIMESTAMP -----

RDD::QueryPoolID RenderingDeviceDriverMetal::timestamp_query_pool_create(uint32_t p_query_count) {
	return QueryPoolID(1);
}

void RenderingDeviceDriverMetal::timestamp_query_pool_free(QueryPoolID p_pool_id) {
}

void RenderingDeviceDriverMetal::timestamp_query_pool_get_results(QueryPoolID p_pool_id, uint32_t p_query_count, uint64_t *r_results) {
	// Metal doesn't support timestamp queries, so we just clear the buffer.
	bzero(r_results, p_query_count * sizeof(uint64_t));
}

uint64_t RenderingDeviceDriverMetal::timestamp_query_result_to_time(uint64_t p_result) {
	return p_result;
}

void RenderingDeviceDriverMetal::command_timestamp_query_pool_reset(CommandBufferID p_cmd_buffer, QueryPoolID p_pool_id, uint32_t p_query_count) {
}

void RenderingDeviceDriverMetal::command_timestamp_write(CommandBufferID p_cmd_buffer, QueryPoolID p_pool_id, uint32_t p_index) {
}

#pragma mark - Labels

void RenderingDeviceDriverMetal::command_begin_label(CommandBufferID p_cmd_buffer, const char *p_label_name, const Color &p_color) {
	MDCommandBuffer *cb = (MDCommandBuffer *)(p_cmd_buffer.id);
	NSString *s = [[NSString alloc] initWithBytesNoCopy:(void *)p_label_name length:strlen(p_label_name) encoding:NSUTF8StringEncoding freeWhenDone:NO];
	[cb->get_command_buffer() pushDebugGroup:s];
}

void RenderingDeviceDriverMetal::command_end_label(CommandBufferID p_cmd_buffer) {
	MDCommandBuffer *cb = (MDCommandBuffer *)(p_cmd_buffer.id);
	[cb->get_command_buffer() popDebugGroup];
}

#pragma mark - Debug

void RenderingDeviceDriverMetal::command_insert_breadcrumb(CommandBufferID p_cmd_buffer, uint32_t p_data) {
	// TODO: Implement.
}

#pragma mark - Submission

void RenderingDeviceDriverMetal::begin_segment(uint32_t p_frame_index, uint32_t p_frames_drawn) {
}

void RenderingDeviceDriverMetal::end_segment() {
}

#pragma mark - Misc

void RenderingDeviceDriverMetal::set_object_name(ObjectType p_type, ID p_driver_id, const String &p_name) {
	switch (p_type) {
		case OBJECT_TYPE_TEXTURE: {
			id<MTLTexture> tex = rid::get(p_driver_id);
			tex.label = [NSString stringWithUTF8String:p_name.utf8().get_data()];
		} break;
		case OBJECT_TYPE_SAMPLER: {
			// Can't set label after creation.
		} break;
		case OBJECT_TYPE_BUFFER: {
			id<MTLBuffer> buffer = rid::get(p_driver_id);
			buffer.label = [NSString stringWithUTF8String:p_name.utf8().get_data()];
		} break;
		case OBJECT_TYPE_SHADER: {
			NSString *label = [NSString stringWithUTF8String:p_name.utf8().get_data()];
			MDShader *shader = (MDShader *)(p_driver_id.id);
			if (MDRenderShader *rs = dynamic_cast<MDRenderShader *>(shader); rs != nullptr) {
				[rs->vert setLabel:label];
				[rs->frag setLabel:label];
			} else if (MDComputeShader *cs = dynamic_cast<MDComputeShader *>(shader); cs != nullptr) {
				[cs->kernel setLabel:label];
			} else {
				DEV_ASSERT(false);
			}
		} break;
		case OBJECT_TYPE_UNIFORM_SET: {
			MDUniformSet *set = (MDUniformSet *)(p_driver_id.id);
			for (KeyValue<MDShader *, BoundUniformSet> &keyval : set->bound_uniforms) {
				keyval.value.buffer.label = [NSString stringWithUTF8String:p_name.utf8().get_data()];
			}
		} break;
		case OBJECT_TYPE_PIPELINE: {
			// Can't set label after creation.
		} break;
		default: {
			DEV_ASSERT(false);
		}
	}
}

uint64_t RenderingDeviceDriverMetal::get_resource_native_handle(DriverResource p_type, ID p_driver_id) {
	switch (p_type) {
		case DRIVER_RESOURCE_LOGICAL_DEVICE: {
			return (uint64_t)(uintptr_t)(__bridge void *)device;
		}
		case DRIVER_RESOURCE_PHYSICAL_DEVICE: {
			return 0;
		}
		case DRIVER_RESOURCE_TOPMOST_OBJECT: {
			return 0;
		}
		case DRIVER_RESOURCE_COMMAND_QUEUE: {
			return (uint64_t)(uintptr_t)(__bridge void *)device_queue;
		}
		case DRIVER_RESOURCE_QUEUE_FAMILY: {
			return 0;
		}
		case DRIVER_RESOURCE_TEXTURE: {
			return p_driver_id.id;
		}
		case DRIVER_RESOURCE_TEXTURE_VIEW: {
			return p_driver_id.id;
		}
		case DRIVER_RESOURCE_TEXTURE_DATA_FORMAT: {
			return 0;
		}
		case DRIVER_RESOURCE_SAMPLER: {
			return p_driver_id.id;
		}
		case DRIVER_RESOURCE_UNIFORM_SET: {
			return 0;
		}
		case DRIVER_RESOURCE_BUFFER: {
			return p_driver_id.id;
		}
		case DRIVER_RESOURCE_COMPUTE_PIPELINE: {
			MDComputePipeline *pipeline = (MDComputePipeline *)(p_driver_id.id);
			return (uint64_t)(uintptr_t)(__bridge void *)pipeline->state;
		}
		case DRIVER_RESOURCE_RENDER_PIPELINE: {
			MDRenderPipeline *pipeline = (MDRenderPipeline *)(p_driver_id.id);
			return (uint64_t)(uintptr_t)(__bridge void *)pipeline->state;
		}
		default: {
			return 0;
		}
	}
}

uint64_t RenderingDeviceDriverMetal::get_total_memory_used() {
	return device.currentAllocatedSize;
}

uint64_t RenderingDeviceDriverMetal::get_lazily_memory_used() {
	return 0; // TODO: Track this (grep for memoryless in Godot's Metal backend).
}

uint64_t RenderingDeviceDriverMetal::limit_get(Limit p_limit) {
	MetalDeviceProperties const &props = (*device_properties);
	MetalLimits const &limits = props.limits;

#if defined(DEV_ENABLED)
#define UNKNOWN(NAME)                                                            \
	case NAME:                                                                   \
		WARN_PRINT_ONCE("Returning maximum value for unknown limit " #NAME "."); \
		return (uint64_t)1 << 30;
#else
#define UNKNOWN(NAME) \
	case NAME:        \
		return (uint64_t)1 << 30
#endif

	// clang-format off
	switch (p_limit) {
		case LIMIT_MAX_BOUND_UNIFORM_SETS:
			return limits.maxBoundDescriptorSets;
		case LIMIT_MAX_FRAMEBUFFER_COLOR_ATTACHMENTS:
			return limits.maxColorAttachments;
		case LIMIT_MAX_TEXTURES_PER_UNIFORM_SET:
			return limits.maxTexturesPerArgumentBuffer;
		case LIMIT_MAX_SAMPLERS_PER_UNIFORM_SET:
			return limits.maxSamplersPerArgumentBuffer;
		case LIMIT_MAX_STORAGE_BUFFERS_PER_UNIFORM_SET:
			return limits.maxBuffersPerArgumentBuffer;
		case LIMIT_MAX_STORAGE_IMAGES_PER_UNIFORM_SET:
			return limits.maxTexturesPerArgumentBuffer;
		case LIMIT_MAX_UNIFORM_BUFFERS_PER_UNIFORM_SET:
			return limits.maxBuffersPerArgumentBuffer;
		case LIMIT_MAX_DRAW_INDEXED_INDEX:
			return limits.maxDrawIndexedIndexValue;
		case LIMIT_MAX_FRAMEBUFFER_HEIGHT:
			return limits.maxFramebufferHeight;
		case LIMIT_MAX_FRAMEBUFFER_WIDTH:
			return limits.maxFramebufferWidth;
		case LIMIT_MAX_TEXTURE_ARRAY_LAYERS:
			return limits.maxImageArrayLayers;
		case LIMIT_MAX_TEXTURE_SIZE_1D:
			return limits.maxImageDimension1D;
		case LIMIT_MAX_TEXTURE_SIZE_2D:
			return limits.maxImageDimension2D;
		case LIMIT_MAX_TEXTURE_SIZE_3D:
			return limits.maxImageDimension3D;
		case LIMIT_MAX_TEXTURE_SIZE_CUBE:
			return limits.maxImageDimensionCube;
		case LIMIT_MAX_TEXTURES_PER_SHADER_STAGE:
			return limits.maxTexturesPerArgumentBuffer;
		case LIMIT_MAX_SAMPLERS_PER_SHADER_STAGE:
			return limits.maxSamplersPerArgumentBuffer;
		case LIMIT_MAX_STORAGE_BUFFERS_PER_SHADER_STAGE:
			return limits.maxBuffersPerArgumentBuffer;
		case LIMIT_MAX_STORAGE_IMAGES_PER_SHADER_STAGE:
			return limits.maxTexturesPerArgumentBuffer;
		case LIMIT_MAX_UNIFORM_BUFFERS_PER_SHADER_STAGE:
			return limits.maxBuffersPerArgumentBuffer;
		case LIMIT_MAX_PUSH_CONSTANT_SIZE:
			return limits.maxBufferLength;
		case LIMIT_MAX_UNIFORM_BUFFER_SIZE:
			return limits.maxBufferLength;
		case LIMIT_MAX_VERTEX_INPUT_ATTRIBUTE_OFFSET:
			return limits.maxVertexDescriptorLayoutStride;
		case LIMIT_MAX_VERTEX_INPUT_ATTRIBUTES:
			return limits.maxVertexInputAttributes;
		case LIMIT_MAX_VERTEX_INPUT_BINDINGS:
			return limits.maxVertexInputBindings;
		case LIMIT_MAX_VERTEX_INPUT_BINDING_STRIDE:
			return limits.maxVertexInputBindingStride;
		case LIMIT_MIN_UNIFORM_BUFFER_OFFSET_ALIGNMENT:
			return limits.minUniformBufferOffsetAlignment;
		case LIMIT_MAX_COMPUTE_WORKGROUP_COUNT_X:
			return limits.maxComputeWorkGroupCount.width;
		case LIMIT_MAX_COMPUTE_WORKGROUP_COUNT_Y:
			return limits.maxComputeWorkGroupCount.height;
		case LIMIT_MAX_COMPUTE_WORKGROUP_COUNT_Z:
			return limits.maxComputeWorkGroupCount.depth;
		case LIMIT_MAX_COMPUTE_WORKGROUP_INVOCATIONS:
			return std::max({ limits.maxThreadsPerThreadGroup.width, limits.maxThreadsPerThreadGroup.height, limits.maxThreadsPerThreadGroup.depth });
		case LIMIT_MAX_COMPUTE_WORKGROUP_SIZE_X:
			return limits.maxThreadsPerThreadGroup.width;
		case LIMIT_MAX_COMPUTE_WORKGROUP_SIZE_Y:
			return limits.maxThreadsPerThreadGroup.height;
		case LIMIT_MAX_COMPUTE_WORKGROUP_SIZE_Z:
			return limits.maxThreadsPerThreadGroup.depth;
		case LIMIT_MAX_VIEWPORT_DIMENSIONS_X:
			return limits.maxViewportDimensionX;
		case LIMIT_MAX_VIEWPORT_DIMENSIONS_Y:
			return limits.maxViewportDimensionY;
		case LIMIT_SUBGROUP_SIZE:
			// MoltenVK sets the subgroupSize to the same as the maxSubgroupSize.
			return limits.maxSubgroupSize;
		case LIMIT_SUBGROUP_MIN_SIZE:
			return limits.minSubgroupSize;
		case LIMIT_SUBGROUP_MAX_SIZE:
			return limits.maxSubgroupSize;
		case LIMIT_SUBGROUP_IN_SHADERS:
			return (uint64_t)limits.subgroupSupportedShaderStages;
		case LIMIT_SUBGROUP_OPERATIONS:
			return (uint64_t)limits.subgroupSupportedOperations;
		UNKNOWN(LIMIT_VRS_TEXEL_WIDTH);
		UNKNOWN(LIMIT_VRS_TEXEL_HEIGHT);
		UNKNOWN(LIMIT_VRS_MAX_FRAGMENT_WIDTH);
		UNKNOWN(LIMIT_VRS_MAX_FRAGMENT_HEIGHT);
		default:
			ERR_FAIL_V(0);
	}
	// clang-format on
	return 0;
}

uint64_t RenderingDeviceDriverMetal::api_trait_get(ApiTrait p_trait) {
	switch (p_trait) {
		case API_TRAIT_HONORS_PIPELINE_BARRIERS:
			return 0;
		default:
			return RenderingDeviceDriver::api_trait_get(p_trait);
	}
}

bool RenderingDeviceDriverMetal::has_feature(Features p_feature) {
	switch (p_feature) {
		case SUPPORTS_MULTIVIEW:
			return multiview_capabilities.is_supported;
		case SUPPORTS_FSR_HALF_FLOAT:
			return true;
		case SUPPORTS_ATTACHMENT_VRS:
			// TODO(sgc): Maybe supported via https://developer.apple.com/documentation/metal/render_passes/rendering_at_different_rasterization_rates?language=objc
			// See also:
			//
			// * https://forum.beyond3d.com/threads/variable-rate-shading-vs-variable-rate-rasterization.62243/post-2191363
			//
			return false;
		case SUPPORTS_FRAGMENT_SHADER_WITH_ONLY_SIDE_EFFECTS:
			return true;
		default:
			return false;
	}
}

const RDD::MultiviewCapabilities &RenderingDeviceDriverMetal::get_multiview_capabilities() {
	return multiview_capabilities;
}

String RenderingDeviceDriverMetal::get_api_version() const {
	return vformat("%d.%d", version_major, version_minor);
}

String RenderingDeviceDriverMetal::get_pipeline_cache_uuid() const {
	return pipeline_cache_id;
}

const RDD::Capabilities &RenderingDeviceDriverMetal::get_capabilities() const {
	return capabilities;
}

bool RenderingDeviceDriverMetal::is_composite_alpha_supported(CommandQueueID p_queue) const {
	// The CAMetalLayer.opaque property is configured according to this global setting.
	return OS::get_singleton()->is_layered_allowed();
}

size_t RenderingDeviceDriverMetal::get_texel_buffer_alignment_for_format(RDD::DataFormat p_format) const {
	return [device minimumLinearTextureAlignmentForPixelFormat:pixel_formats->getMTLPixelFormat(p_format)];
}

size_t RenderingDeviceDriverMetal::get_texel_buffer_alignment_for_format(MTLPixelFormat p_format) const {
	return [device minimumLinearTextureAlignmentForPixelFormat:p_format];
}

/******************/

RenderingDeviceDriverMetal::RenderingDeviceDriverMetal(RenderingContextDriverMetal *p_context_driver) :
		context_driver(p_context_driver) {
	DEV_ASSERT(p_context_driver != nullptr);

	if (String res = OS::get_singleton()->get_environment("GODOT_MTL_SHADER_LOAD_STRATEGY"); res == U"lazy") {
		_shader_load_strategy = ShaderLoadStrategy::LAZY;
	}
}

RenderingDeviceDriverMetal::~RenderingDeviceDriverMetal() {
	for (MDCommandBuffer *cb : command_buffers) {
		delete cb;
	}

	for (KeyValue<SHA256Digest, ShaderCacheEntry *> &kv : _shader_cache) {
		memdelete(kv.value);
	}
}

#pragma mark - Initialization

Error RenderingDeviceDriverMetal::_create_device() {
	device = context_driver->get_metal_device();

	device_queue = [device newCommandQueue];
	ERR_FAIL_NULL_V(device_queue, ERR_CANT_CREATE);

	device_scope = [MTLCaptureManager.sharedCaptureManager newCaptureScopeWithCommandQueue:device_queue];
	device_scope.label = @"Redot Frame";
	[device_scope beginScope]; // Allow Xcode to capture the first frame, if desired.

	resource_cache = std::make_unique<MDResourceCache>(this);

	return OK;
}

Error RenderingDeviceDriverMetal::_check_capabilities() {
	MTLCompileOptions *options = [MTLCompileOptions new];
	version_major = (options.languageVersion >> 0x10) & 0xff;
	version_minor = (options.languageVersion >> 0x00) & 0xff;

	capabilities.device_family = DEVICE_METAL;
	capabilities.version_major = version_major;
	capabilities.version_minor = version_minor;

	return OK;
}

Error RenderingDeviceDriverMetal::initialize(uint32_t p_device_index, uint32_t p_frame_count) {
	context_device = context_driver->device_get(p_device_index);
	Error err = _create_device();
	ERR_FAIL_COND_V(err, ERR_CANT_CREATE);

	err = _check_capabilities();
	ERR_FAIL_COND_V(err, ERR_CANT_CREATE);

	// Set the pipeline cache ID based on the Metal version.
	pipeline_cache_id = "metal-driver-" + get_api_version();

	device_properties = memnew(MetalDeviceProperties(device));
	pixel_formats = memnew(PixelFormats(device));
	if (device_properties->features.layeredRendering) {
		multiview_capabilities.is_supported = true;
		multiview_capabilities.max_view_count = device_properties->limits.maxViewports;
		// NOTE: I'm not sure what the limit is as I don't see it referenced anywhere
		multiview_capabilities.max_instance_count = UINT32_MAX;

		print_verbose("- Metal multiview supported:");
		print_verbose("  max view count: " + itos(multiview_capabilities.max_view_count));
		print_verbose("  max instances: " + itos(multiview_capabilities.max_instance_count));
	} else {
		print_verbose("- Metal multiview not supported");
	}

<<<<<<< HEAD
	// Check required features and abort if any of them is missing.
	if (!metal_device_properties->features.imageCubeArray) {
		// NOTE: Apple A11 (Apple4) GPUs support image cube arrays, which are devices from 2017 and newer.
		String error_string = vformat("Your Apple GPU does not support the following features which are required to use Metal-based renderers in Redot:\n\n");
		if (!metal_device_properties->features.imageCubeArray) {
=======
	// The Metal renderer requires Apple4 family. This is 2017 era A11 chips and newer.
	if (device_properties->features.highestFamily < MTLGPUFamilyApple4) {
		String error_string = vformat("Your Apple GPU does not support the following features, which are required to use Metal-based renderers in Godot:\n\n");
		if (!device_properties->features.imageCubeArray) {
>>>>>>> a7a2a12b
			error_string += "- No support for image cube arrays.\n";
		}

#if defined(IOS_ENABLED)
		// iOS platform ports currently don't exit themselves when this method returns `ERR_CANT_CREATE`.
		OS::get_singleton()->alert(error_string + "\nClick OK to exit (black screen will be visible).");
#else
		OS::get_singleton()->alert(error_string + "\nClick OK to exit.");
#endif

		return ERR_CANT_CREATE;
	}

	return OK;
}<|MERGE_RESOLUTION|>--- conflicted
+++ resolved
@@ -4129,18 +4129,10 @@
 		print_verbose("- Metal multiview not supported");
 	}
 
-<<<<<<< HEAD
-	// Check required features and abort if any of them is missing.
-	if (!metal_device_properties->features.imageCubeArray) {
-		// NOTE: Apple A11 (Apple4) GPUs support image cube arrays, which are devices from 2017 and newer.
-		String error_string = vformat("Your Apple GPU does not support the following features which are required to use Metal-based renderers in Redot:\n\n");
-		if (!metal_device_properties->features.imageCubeArray) {
-=======
 	// The Metal renderer requires Apple4 family. This is 2017 era A11 chips and newer.
 	if (device_properties->features.highestFamily < MTLGPUFamilyApple4) {
-		String error_string = vformat("Your Apple GPU does not support the following features, which are required to use Metal-based renderers in Godot:\n\n");
+		String error_string = vformat("Your Apple GPU does not support the following features, which are required to use Metal-based renderers in Redot:\n\n");
 		if (!device_properties->features.imageCubeArray) {
->>>>>>> a7a2a12b
 			error_string += "- No support for image cube arrays.\n";
 		}
 
