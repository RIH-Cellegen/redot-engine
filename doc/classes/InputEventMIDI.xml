<?xml version="1.0" encoding="UTF-8" ?>
<class name="InputEventMIDI" inherits="InputEvent" xmlns:xsi="http://www.w3.org/2001/XMLSchema-instance" xsi:noNamespaceSchemaLocation="../class.xsd">
	<brief_description>
		Represents a MIDI message from a MIDI device, such as a musical keyboard.
	</brief_description>
	<description>
		InputEventMIDI stores information about messages from [url=https://en.wikipedia.org/wiki/MIDI]MIDI[/url] (Musical Instrument Digital Interface) devices. These may include musical keyboards, synthesizers, and drum machines.
		MIDI messages can be received over a 5-pin MIDI connector or over USB. If your device supports both be sure to check the settings in the device to see which output it is using.
		By default, Redot does not detect MIDI devices. You need to call [method OS.open_midi_inputs], first. You can check which devices are detected with [method OS.get_connected_midi_inputs], and close the connection with [method OS.close_midi_inputs].
		[codeblocks]
		[gdscript]
		func _ready():
		    OS.open_midi_inputs()
		    print(OS.get_connected_midi_inputs())

		func _input(input_event):
		    if input_event is InputEventMIDI:
		        _print_midi_info(input_event)

		func _print_midi_info(midi_event):
		    print(midi_event)
		    print("Channel ", midi_event.channel)
		    print("Message ", midi_event.message)
		    print("Pitch ", midi_event.pitch)
		    print("Velocity ", midi_event.velocity)
		    print("Instrument ", midi_event.instrument)
		    print("Pressure ", midi_event.pressure)
		    print("Controller number: ", midi_event.controller_number)
		    print("Controller value: ", midi_event.controller_value)
		[/gdscript]
		[csharp]
		public override void _Ready()
		{
		    OS.OpenMidiInputs();
		    GD.Print(OS.GetConnectedMidiInputs());
		}

		public override void _Input(InputEvent inputEvent)
		{
		    if (inputEvent is InputEventMidi midiEvent)
		    {
		        PrintMIDIInfo(midiEvent);
		    }
		}

		private void PrintMIDIInfo(InputEventMidi midiEvent)
		{
		    GD.Print(midiEvent);
		    GD.Print($"Channel {midiEvent.Channel}");
		    GD.Print($"Message {midiEvent.Message}");
		    GD.Print($"Pitch {midiEvent.Pitch}");
		    GD.Print($"Velocity {midiEvent.Velocity}");
		    GD.Print($"Instrument {midiEvent.Instrument}");
		    GD.Print($"Pressure {midiEvent.Pressure}");
		    GD.Print($"Controller number: {midiEvent.ControllerNumber}");
		    GD.Print($"Controller value: {midiEvent.ControllerValue}");
		}
		[/csharp]
		[/codeblocks]
<<<<<<< HEAD
		[b]Note:[/b] Redot does not support MIDI output, so there is no way to emit MIDI messages from Redot. Only MIDI input is supported.
=======
		[b]Note:[/b] Godot does not support MIDI output, so there is no way to emit MIDI messages from Godot. Only MIDI input is supported.
		[b]Note:[/b] On the Web platform, using MIDI input requires a browser permission to be granted first. This permission request is performed when calling [method OS.open_midi_inputs]. MIDI input will not work until the user accepts the permission request.
>>>>>>> a7a2a12b
	</description>
	<tutorials>
		<link title="MIDI Message Status Byte List">https://www.midi.org/specifications-old/item/table-2-expanded-messages-list-status-bytes</link>
		<link title="Wikipedia General MIDI Instrument List">https://en.wikipedia.org/wiki/General_MIDI#Program_change_events</link>
		<link title="Wikipedia Piano Key Frequencies List">https://en.wikipedia.org/wiki/Piano_key_frequencies#List</link>
	</tutorials>
	<members>
		<member name="channel" type="int" setter="set_channel" getter="get_channel" default="0">
			The MIDI channel of this message, ranging from [code]0[/code] to [code]15[/code]. MIDI channel [code]9[/code] is reserved for percussion instruments.
		</member>
		<member name="controller_number" type="int" setter="set_controller_number" getter="get_controller_number" default="0">
			The unique number of the controller, if [member message] is [constant MIDI_MESSAGE_CONTROL_CHANGE], otherwise this is [code]0[/code]. This value can be used to identify sliders for volume, balance, and panning, as well as switches and pedals on the MIDI device. See the [url=https://en.wikipedia.org/wiki/General_MIDI#Controller_events]General MIDI specification[/url] for a small list.
		</member>
		<member name="controller_value" type="int" setter="set_controller_value" getter="get_controller_value" default="0">
			The value applied to the controller. If [member message] is [constant MIDI_MESSAGE_CONTROL_CHANGE], this value ranges from [code]0[/code] to [code]127[/code], otherwise it is [code]0[/code]. See also [member controller_value].
		</member>
		<member name="instrument" type="int" setter="set_instrument" getter="get_instrument" default="0">
			The instrument (also called [i]program[/i] or [i]preset[/i]) used on this MIDI message. This value ranges from [code]0[/code] to [code]127[/code].
			To see what each value means, refer to the [url=https://en.wikipedia.org/wiki/General_MIDI#Program_change_events]General MIDI's instrument list[/url]. Keep in mind that the list is off by 1 because it does not begin from 0. A value of [code]0[/code] corresponds to the acoustic grand piano.
		</member>
		<member name="message" type="int" setter="set_message" getter="get_message" enum="MIDIMessage" default="0">
			Represents the type of MIDI message (see the [enum MIDIMessage] enum).
			For more information, see the [url=https://www.midi.org/specifications-old/item/table-2-expanded-messages-list-status-bytes]MIDI message status byte list chart[/url].
		</member>
		<member name="pitch" type="int" setter="set_pitch" getter="get_pitch" default="0">
			The pitch index number of this MIDI message. This value ranges from [code]0[/code] to [code]127[/code].
			On a piano, the [b]middle C[/b] is [code]60[/code], followed by a [b]C-sharp[/b] ([code]61[/code]), then a [b]D[/b] ([code]62[/code]), and so on. Each octave is split in offsets of 12. See the "MIDI note number" column of the [url=https://en.wikipedia.org/wiki/Piano_key_frequencies]piano key frequency chart[/url] a full list.
		</member>
		<member name="pressure" type="int" setter="set_pressure" getter="get_pressure" default="0">
			The strength of the key being pressed. This value ranges from [code]0[/code] to [code]127[/code].
			[b]Note:[/b] For many devices, this value is always [code]0[/code]. Other devices such as musical keyboards may simulate pressure by changing the [member velocity], instead.
		</member>
		<member name="velocity" type="int" setter="set_velocity" getter="get_velocity" default="0">
			The velocity of the MIDI message. This value ranges from [code]0[/code] to [code]127[/code]. For a musical keyboard, this corresponds to how quickly the key was pressed, and is rarely above [code]110[/code] in practice.
			[b]Note:[/b] Some MIDI devices may send a [constant MIDI_MESSAGE_NOTE_ON] message with [code]0[/code] velocity and expect it to be treated the same as a [constant MIDI_MESSAGE_NOTE_OFF] message. If necessary, this can be handled with a few lines of code:
			[codeblock]
			func _input(event):
			    if event is InputEventMIDI:
			        if event.message == MIDI_MESSAGE_NOTE_ON and event.velocity &gt; 0:
			            print("Note pressed!")
			[/codeblock]
		</member>
	</members>
</class><|MERGE_RESOLUTION|>--- conflicted
+++ resolved
@@ -57,12 +57,8 @@
 		}
 		[/csharp]
 		[/codeblocks]
-<<<<<<< HEAD
 		[b]Note:[/b] Redot does not support MIDI output, so there is no way to emit MIDI messages from Redot. Only MIDI input is supported.
-=======
-		[b]Note:[/b] Godot does not support MIDI output, so there is no way to emit MIDI messages from Godot. Only MIDI input is supported.
 		[b]Note:[/b] On the Web platform, using MIDI input requires a browser permission to be granted first. This permission request is performed when calling [method OS.open_midi_inputs]. MIDI input will not work until the user accepts the permission request.
->>>>>>> a7a2a12b
 	</description>
 	<tutorials>
 		<link title="MIDI Message Status Byte List">https://www.midi.org/specifications-old/item/table-2-expanded-messages-list-status-bytes</link>
