<?xml version="1.0" encoding="UTF-8" ?>
<class name="TextServer" inherits="RefCounted" xmlns:xsi="http://www.w3.org/2001/XMLSchema-instance" xsi:noNamespaceSchemaLocation="../class.xsd">
	<brief_description>
		A server interface for font management and text rendering.
	</brief_description>
	<description>
		[TextServer] is the API backend for managing fonts and rendering text.
		[b]Note:[/b] This is a low-level API, consider using [TextLine], [TextParagraph], and [Font] classes instead.
		This is an abstract class, so to get the currently active [TextServer] instance, use the following code:
		[codeblocks]
		[gdscript]
		var ts = TextServerManager.get_primary_interface()
		[/gdscript]
		[csharp]
		var ts = TextServerManager.GetPrimaryInterface();
		[/csharp]
		[/codeblocks]
	</description>
	<tutorials>
	</tutorials>
	<methods>
		<method name="create_font">
			<return type="RID" />
			<description>
				Creates a new, empty font cache entry resource. To free the resulting resource, use the [method free_rid] method.
			</description>
		</method>
		<method name="create_font_linked_variation">
			<return type="RID" />
			<param index="0" name="font_rid" type="RID" />
			<description>
				Creates a new variation existing font which is reusing the same glyph cache and font data. To free the resulting resource, use the [method free_rid] method.
			</description>
		</method>
		<method name="create_shaped_text">
			<return type="RID" />
			<param index="0" name="direction" type="int" enum="TextServer.Direction" default="0" />
			<param index="1" name="orientation" type="int" enum="TextServer.Orientation" default="0" />
			<description>
				Creates a new buffer for complex text layout, with the given [param direction] and [param orientation]. To free the resulting buffer, use [method free_rid] method.
				[b]Note:[/b] Direction is ignored if server does not support [constant FEATURE_BIDI_LAYOUT] feature (supported by [TextServerAdvanced]).
				[b]Note:[/b] Orientation is ignored if server does not support [constant FEATURE_VERTICAL_LAYOUT] feature (supported by [TextServerAdvanced]).
			</description>
		</method>
		<method name="draw_hex_code_box" qualifiers="const">
			<return type="void" />
			<param index="0" name="canvas" type="RID" />
			<param index="1" name="size" type="int" />
			<param index="2" name="pos" type="Vector2" />
			<param index="3" name="index" type="int" />
			<param index="4" name="color" type="Color" />
			<description>
				Draws box displaying character hexadecimal code. Used for replacing missing characters.
			</description>
		</method>
		<method name="font_clear_glyphs">
			<return type="void" />
			<param index="0" name="font_rid" type="RID" />
			<param index="1" name="size" type="Vector2i" />
			<description>
				Removes all rendered glyph information from the cache entry.
				[b]Note:[/b] This function will not remove textures associated with the glyphs, use [method font_remove_texture] to remove them manually.
			</description>
		</method>
		<method name="font_clear_kerning_map">
			<return type="void" />
			<param index="0" name="font_rid" type="RID" />
			<param index="1" name="size" type="int" />
			<description>
				Removes all kerning overrides.
			</description>
		</method>
		<method name="font_clear_size_cache">
			<return type="void" />
			<param index="0" name="font_rid" type="RID" />
			<description>
				Removes all font sizes from the cache entry.
			</description>
		</method>
		<method name="font_clear_textures">
			<return type="void" />
			<param index="0" name="font_rid" type="RID" />
			<param index="1" name="size" type="Vector2i" />
			<description>
				Removes all textures from font cache entry.
				[b]Note:[/b] This function will not remove glyphs associated with the texture, use [method font_remove_glyph] to remove them manually.
			</description>
		</method>
		<method name="font_draw_glyph" qualifiers="const">
			<return type="void" />
			<param index="0" name="font_rid" type="RID" />
			<param index="1" name="canvas" type="RID" />
			<param index="2" name="size" type="int" />
			<param index="3" name="pos" type="Vector2" />
			<param index="4" name="index" type="int" />
			<param index="5" name="color" type="Color" default="Color(1, 1, 1, 1)" />
			<description>
				Draws single glyph into a canvas item at the position, using [param font_rid] at the size [param size].
				[b]Note:[/b] Glyph index is specific to the font, use glyphs indices returned by [method shaped_text_get_glyphs] or [method font_get_glyph_index].
				[b]Note:[/b] If there are pending glyphs to render, calling this function might trigger the texture cache update.
			</description>
		</method>
		<method name="font_draw_glyph_outline" qualifiers="const">
			<return type="void" />
			<param index="0" name="font_rid" type="RID" />
			<param index="1" name="canvas" type="RID" />
			<param index="2" name="size" type="int" />
			<param index="3" name="outline_size" type="int" />
			<param index="4" name="pos" type="Vector2" />
			<param index="5" name="index" type="int" />
			<param index="6" name="color" type="Color" default="Color(1, 1, 1, 1)" />
			<description>
				Draws single glyph outline of size [param outline_size] into a canvas item at the position, using [param font_rid] at the size [param size].
				[b]Note:[/b] Glyph index is specific to the font, use glyphs indices returned by [method shaped_text_get_glyphs] or [method font_get_glyph_index].
				[b]Note:[/b] If there are pending glyphs to render, calling this function might trigger the texture cache update.
			</description>
		</method>
		<method name="font_get_antialiasing" qualifiers="const">
			<return type="int" enum="TextServer.FontAntialiasing" />
			<param index="0" name="font_rid" type="RID" />
			<description>
				Returns font anti-aliasing mode.
			</description>
		</method>
		<method name="font_get_ascent" qualifiers="const">
			<return type="float" />
			<param index="0" name="font_rid" type="RID" />
			<param index="1" name="size" type="int" />
			<description>
				Returns the font ascent (number of pixels above the baseline).
			</description>
		</method>
		<method name="font_get_baseline_offset" qualifiers="const">
			<return type="float" />
			<param index="0" name="font_rid" type="RID" />
			<description>
				Returns extra baseline offset (as a fraction of font height).
			</description>
		</method>
		<method name="font_get_char_from_glyph_index" qualifiers="const">
			<return type="int" />
			<param index="0" name="font_rid" type="RID" />
			<param index="1" name="size" type="int" />
			<param index="2" name="glyph_index" type="int" />
			<description>
				Returns character code associated with [param glyph_index], or [code]0[/code] if [param glyph_index] is invalid. See [method font_get_glyph_index].
			</description>
		</method>
		<method name="font_get_descent" qualifiers="const">
			<return type="float" />
			<param index="0" name="font_rid" type="RID" />
			<param index="1" name="size" type="int" />
			<description>
				Returns the font descent (number of pixels below the baseline).
			</description>
		</method>
		<method name="font_get_disable_embedded_bitmaps" qualifiers="const">
			<return type="bool" />
			<param index="0" name="font_rid" type="RID" />
			<description>
				Returns whether the font's embedded bitmap loading is disabled.
			</description>
		</method>
		<method name="font_get_embolden" qualifiers="const">
			<return type="float" />
			<param index="0" name="font_rid" type="RID" />
			<description>
				Returns font embolden strength.
			</description>
		</method>
		<method name="font_get_face_count" qualifiers="const">
			<return type="int" />
			<param index="0" name="font_rid" type="RID" />
			<description>
				Returns number of faces in the TrueType / OpenType collection.
			</description>
		</method>
		<method name="font_get_face_index" qualifiers="const">
			<return type="int" />
			<param index="0" name="font_rid" type="RID" />
			<description>
				Returns an active face index in the TrueType / OpenType collection.
			</description>
		</method>
		<method name="font_get_fixed_size" qualifiers="const">
			<return type="int" />
			<param index="0" name="font_rid" type="RID" />
			<description>
				Returns bitmap font fixed size.
			</description>
		</method>
		<method name="font_get_fixed_size_scale_mode" qualifiers="const">
			<return type="int" enum="TextServer.FixedSizeScaleMode" />
			<param index="0" name="font_rid" type="RID" />
			<description>
				Returns bitmap font scaling mode.
			</description>
		</method>
		<method name="font_get_generate_mipmaps" qualifiers="const">
			<return type="bool" />
			<param index="0" name="font_rid" type="RID" />
			<description>
				Returns [code]true[/code] if font texture mipmap generation is enabled.
			</description>
		</method>
		<method name="font_get_global_oversampling" qualifiers="const">
			<return type="float" />
			<description>
				Returns the font oversampling factor, shared by all fonts in the TextServer.
			</description>
		</method>
		<method name="font_get_glyph_advance" qualifiers="const">
			<return type="Vector2" />
			<param index="0" name="font_rid" type="RID" />
			<param index="1" name="size" type="int" />
			<param index="2" name="glyph" type="int" />
			<description>
				Returns glyph advance (offset of the next glyph).
				[b]Note:[/b] Advance for glyphs outlines is the same as the base glyph advance and is not saved.
			</description>
		</method>
		<method name="font_get_glyph_contours" qualifiers="const">
			<return type="Dictionary" />
			<param index="0" name="font" type="RID" />
			<param index="1" name="size" type="int" />
			<param index="2" name="index" type="int" />
			<description>
				Returns outline contours of the glyph as a [Dictionary] with the following contents:
				[code]points[/code]         - [PackedVector3Array], containing outline points. [code]x[/code] and [code]y[/code] are point coordinates. [code]z[/code] is the type of the point, using the [enum ContourPointTag] values.
				[code]contours[/code]       - [PackedInt32Array], containing indices the end points of each contour.
				[code]orientation[/code]    - [bool], contour orientation. If [code]true[/code], clockwise contours must be filled.
				- Two successive [constant CONTOUR_CURVE_TAG_ON] points indicate a line segment.
				- One [constant CONTOUR_CURVE_TAG_OFF_CONIC] point between two [constant CONTOUR_CURVE_TAG_ON] points indicates a single conic (quadratic) Bézier arc.
				- Two [constant CONTOUR_CURVE_TAG_OFF_CUBIC] points between two [constant CONTOUR_CURVE_TAG_ON] points indicate a single cubic Bézier arc.
				- Two successive [constant CONTOUR_CURVE_TAG_OFF_CONIC] points indicate two successive conic (quadratic) Bézier arcs with a virtual [constant CONTOUR_CURVE_TAG_ON] point at their middle.
				- Each contour is closed. The last point of a contour uses the first point of a contour as its next point, and vice versa. The first point can be [constant CONTOUR_CURVE_TAG_OFF_CONIC] point.
			</description>
		</method>
		<method name="font_get_glyph_index" qualifiers="const">
			<return type="int" />
			<param index="0" name="font_rid" type="RID" />
			<param index="1" name="size" type="int" />
			<param index="2" name="char" type="int" />
			<param index="3" name="variation_selector" type="int" />
			<description>
				Returns the glyph index of a [param char], optionally modified by the [param variation_selector]. See [method font_get_char_from_glyph_index].
			</description>
		</method>
		<method name="font_get_glyph_list" qualifiers="const">
			<return type="PackedInt32Array" />
			<param index="0" name="font_rid" type="RID" />
			<param index="1" name="size" type="Vector2i" />
			<description>
				Returns list of rendered glyphs in the cache entry.
			</description>
		</method>
		<method name="font_get_glyph_offset" qualifiers="const">
			<return type="Vector2" />
			<param index="0" name="font_rid" type="RID" />
			<param index="1" name="size" type="Vector2i" />
			<param index="2" name="glyph" type="int" />
			<description>
				Returns glyph offset from the baseline.
			</description>
		</method>
		<method name="font_get_glyph_size" qualifiers="const">
			<return type="Vector2" />
			<param index="0" name="font_rid" type="RID" />
			<param index="1" name="size" type="Vector2i" />
			<param index="2" name="glyph" type="int" />
			<description>
				Returns size of the glyph.
			</description>
		</method>
		<method name="font_get_glyph_texture_idx" qualifiers="const">
			<return type="int" />
			<param index="0" name="font_rid" type="RID" />
			<param index="1" name="size" type="Vector2i" />
			<param index="2" name="glyph" type="int" />
			<description>
				Returns index of the cache texture containing the glyph.
			</description>
		</method>
		<method name="font_get_glyph_texture_rid" qualifiers="const">
			<return type="RID" />
			<param index="0" name="font_rid" type="RID" />
			<param index="1" name="size" type="Vector2i" />
			<param index="2" name="glyph" type="int" />
			<description>
				Returns resource ID of the cache texture containing the glyph.
				[b]Note:[/b] If there are pending glyphs to render, calling this function might trigger the texture cache update.
			</description>
		</method>
		<method name="font_get_glyph_texture_size" qualifiers="const">
			<return type="Vector2" />
			<param index="0" name="font_rid" type="RID" />
			<param index="1" name="size" type="Vector2i" />
			<param index="2" name="glyph" type="int" />
			<description>
				Returns size of the cache texture containing the glyph.
				[b]Note:[/b] If there are pending glyphs to render, calling this function might trigger the texture cache update.
			</description>
		</method>
		<method name="font_get_glyph_uv_rect" qualifiers="const">
			<return type="Rect2" />
			<param index="0" name="font_rid" type="RID" />
			<param index="1" name="size" type="Vector2i" />
			<param index="2" name="glyph" type="int" />
			<description>
				Returns rectangle in the cache texture containing the glyph.
			</description>
		</method>
		<method name="font_get_hinting" qualifiers="const">
			<return type="int" enum="TextServer.Hinting" />
			<param index="0" name="font_rid" type="RID" />
			<description>
				Returns the font hinting mode. Used by dynamic fonts only.
			</description>
		</method>
		<method name="font_get_keep_rounding_remainders" qualifiers="const">
			<return type="bool" />
			<param index="0" name="font_rid" type="RID" />
			<description>
				Returns glyph position rounding behavior. If set to [code]true[/code], when aligning glyphs to the pixel boundaries rounding remainders are accumulated to ensure more uniform glyph distribution. This setting has no effect if subpixel positioning is enabled.
			</description>
		</method>
		<method name="font_get_kerning" qualifiers="const">
			<return type="Vector2" />
			<param index="0" name="font_rid" type="RID" />
			<param index="1" name="size" type="int" />
			<param index="2" name="glyph_pair" type="Vector2i" />
			<description>
				Returns kerning for the pair of glyphs.
			</description>
		</method>
		<method name="font_get_kerning_list" qualifiers="const">
			<return type="Vector2i[]" />
			<param index="0" name="font_rid" type="RID" />
			<param index="1" name="size" type="int" />
			<description>
				Returns list of the kerning overrides.
			</description>
		</method>
		<method name="font_get_language_support_override">
			<return type="bool" />
			<param index="0" name="font_rid" type="RID" />
			<param index="1" name="language" type="String" />
			<description>
				Returns [code]true[/code] if support override is enabled for the [param language].
			</description>
		</method>
		<method name="font_get_language_support_overrides">
			<return type="PackedStringArray" />
			<param index="0" name="font_rid" type="RID" />
			<description>
				Returns list of language support overrides.
			</description>
		</method>
		<method name="font_get_msdf_pixel_range" qualifiers="const">
			<return type="int" />
			<param index="0" name="font_rid" type="RID" />
			<description>
				Returns the width of the range around the shape between the minimum and maximum representable signed distance.
			</description>
		</method>
		<method name="font_get_msdf_size" qualifiers="const">
			<return type="int" />
			<param index="0" name="font_rid" type="RID" />
			<description>
				Returns source font size used to generate MSDF textures.
			</description>
		</method>
		<method name="font_get_name" qualifiers="const">
			<return type="String" />
			<param index="0" name="font_rid" type="RID" />
			<description>
				Returns font family name.
			</description>
		</method>
		<method name="font_get_opentype_feature_overrides" qualifiers="const">
			<return type="Dictionary" />
			<param index="0" name="font_rid" type="RID" />
			<description>
				Returns font OpenType feature set override.
			</description>
		</method>
		<method name="font_get_ot_name_strings" qualifiers="const">
			<return type="Dictionary" />
			<param index="0" name="font_rid" type="RID" />
			<description>
				Returns [Dictionary] with OpenType font name strings (localized font names, version, description, license information, sample text, etc.).
			</description>
		</method>
		<method name="font_get_oversampling" qualifiers="const">
			<return type="float" />
			<param index="0" name="font_rid" type="RID" />
			<description>
				Returns font oversampling factor, if set to [code]0.0[/code] global oversampling factor is used instead. Used by dynamic fonts only.
			</description>
		</method>
		<method name="font_get_scale" qualifiers="const">
			<return type="float" />
			<param index="0" name="font_rid" type="RID" />
			<param index="1" name="size" type="int" />
			<description>
				Returns scaling factor of the color bitmap font.
			</description>
		</method>
		<method name="font_get_script_support_override">
			<return type="bool" />
			<param index="0" name="font_rid" type="RID" />
			<param index="1" name="script" type="String" />
			<description>
				Returns [code]true[/code] if support override is enabled for the [param script].
			</description>
		</method>
		<method name="font_get_script_support_overrides">
			<return type="PackedStringArray" />
			<param index="0" name="font_rid" type="RID" />
			<description>
				Returns list of script support overrides.
			</description>
		</method>
		<method name="font_get_size_cache_list" qualifiers="const">
			<return type="Vector2i[]" />
			<param index="0" name="font_rid" type="RID" />
			<description>
				Returns list of the font sizes in the cache. Each size is [Vector2i] with font size and outline size.
			</description>
		</method>
		<method name="font_get_spacing" qualifiers="const">
			<return type="int" />
			<param index="0" name="font_rid" type="RID" />
			<param index="1" name="spacing" type="int" enum="TextServer.SpacingType" />
			<description>
				Returns the spacing for [param spacing] (see [enum TextServer.SpacingType]) in pixels (not relative to the font size).
			</description>
		</method>
		<method name="font_get_stretch" qualifiers="const">
			<return type="int" />
			<param index="0" name="font_rid" type="RID" />
			<description>
				Returns font stretch amount, compared to a normal width. A percentage value between [code]50%[/code] and [code]200%[/code].
			</description>
		</method>
		<method name="font_get_style" qualifiers="const">
			<return type="int" enum="TextServer.FontStyle" is_bitfield="true" />
			<param index="0" name="font_rid" type="RID" />
			<description>
				Returns font style flags, see [enum FontStyle].
			</description>
		</method>
		<method name="font_get_style_name" qualifiers="const">
			<return type="String" />
			<param index="0" name="font_rid" type="RID" />
			<description>
				Returns font style name.
			</description>
		</method>
		<method name="font_get_subpixel_positioning" qualifiers="const">
			<return type="int" enum="TextServer.SubpixelPositioning" />
			<param index="0" name="font_rid" type="RID" />
			<description>
				Returns font subpixel glyph positioning mode.
			</description>
		</method>
		<method name="font_get_supported_chars" qualifiers="const">
			<return type="String" />
			<param index="0" name="font_rid" type="RID" />
			<description>
				Returns a string containing all the characters available in the font.
			</description>
		</method>
		<method name="font_get_supported_glyphs" qualifiers="const">
			<return type="PackedInt32Array" />
			<param index="0" name="font_rid" type="RID" />
			<description>
				Returns an array containing all glyph indices in the font.
			</description>
		</method>
		<method name="font_get_texture_count" qualifiers="const">
			<return type="int" />
			<param index="0" name="font_rid" type="RID" />
			<param index="1" name="size" type="Vector2i" />
			<description>
				Returns number of textures used by font cache entry.
			</description>
		</method>
		<method name="font_get_texture_image" qualifiers="const">
			<return type="Image" />
			<param index="0" name="font_rid" type="RID" />
			<param index="1" name="size" type="Vector2i" />
			<param index="2" name="texture_index" type="int" />
			<description>
				Returns font cache texture image data.
			</description>
		</method>
		<method name="font_get_texture_offsets" qualifiers="const">
			<return type="PackedInt32Array" />
			<param index="0" name="font_rid" type="RID" />
			<param index="1" name="size" type="Vector2i" />
			<param index="2" name="texture_index" type="int" />
			<description>
				Returns array containing glyph packing data.
			</description>
		</method>
		<method name="font_get_transform" qualifiers="const">
			<return type="Transform2D" />
			<param index="0" name="font_rid" type="RID" />
			<description>
				Returns 2D transform applied to the font outlines.
			</description>
		</method>
		<method name="font_get_underline_position" qualifiers="const">
			<return type="float" />
			<param index="0" name="font_rid" type="RID" />
			<param index="1" name="size" type="int" />
			<description>
				Returns pixel offset of the underline below the baseline.
			</description>
		</method>
		<method name="font_get_underline_thickness" qualifiers="const">
			<return type="float" />
			<param index="0" name="font_rid" type="RID" />
			<param index="1" name="size" type="int" />
			<description>
				Returns thickness of the underline in pixels.
			</description>
		</method>
		<method name="font_get_variation_coordinates" qualifiers="const">
			<return type="Dictionary" />
			<param index="0" name="font_rid" type="RID" />
			<description>
				Returns variation coordinates for the specified font cache entry. See [method font_supported_variation_list] for more info.
			</description>
		</method>
		<method name="font_get_weight" qualifiers="const">
			<return type="int" />
			<param index="0" name="font_rid" type="RID" />
			<description>
				Returns weight (boldness) of the font. A value in the [code]100...999[/code] range, normal font weight is [code]400[/code], bold font weight is [code]700[/code].
			</description>
		</method>
		<method name="font_has_char" qualifiers="const">
			<return type="bool" />
			<param index="0" name="font_rid" type="RID" />
			<param index="1" name="char" type="int" />
			<description>
				Returns [code]true[/code] if a Unicode [param char] is available in the font.
			</description>
		</method>
		<method name="font_is_allow_system_fallback" qualifiers="const">
			<return type="bool" />
			<param index="0" name="font_rid" type="RID" />
			<description>
				Returns [code]true[/code] if system fonts can be automatically used as fallbacks.
			</description>
		</method>
		<method name="font_is_force_autohinter" qualifiers="const">
			<return type="bool" />
			<param index="0" name="font_rid" type="RID" />
			<description>
				Returns [code]true[/code] if auto-hinting is supported and preferred over font built-in hinting. Used by dynamic fonts only.
			</description>
		</method>
		<method name="font_is_language_supported" qualifiers="const">
			<return type="bool" />
			<param index="0" name="font_rid" type="RID" />
			<param index="1" name="language" type="String" />
			<description>
				Returns [code]true[/code], if font supports given language ([url=https://en.wikipedia.org/wiki/ISO_639-1]ISO 639[/url] code).
			</description>
		</method>
		<method name="font_is_multichannel_signed_distance_field" qualifiers="const">
			<return type="bool" />
			<param index="0" name="font_rid" type="RID" />
			<description>
				Returns [code]true[/code] if glyphs of all sizes are rendered using single multichannel signed distance field generated from the dynamic font vector data.
			</description>
		</method>
		<method name="font_is_script_supported" qualifiers="const">
			<return type="bool" />
			<param index="0" name="font_rid" type="RID" />
			<param index="1" name="script" type="String" />
			<description>
				Returns [code]true[/code], if font supports given script (ISO 15924 code).
			</description>
		</method>
		<method name="font_remove_glyph">
			<return type="void" />
			<param index="0" name="font_rid" type="RID" />
			<param index="1" name="size" type="Vector2i" />
			<param index="2" name="glyph" type="int" />
			<description>
				Removes specified rendered glyph information from the cache entry.
				[b]Note:[/b] This function will not remove textures associated with the glyphs, use [method font_remove_texture] to remove them manually.
			</description>
		</method>
		<method name="font_remove_kerning">
			<return type="void" />
			<param index="0" name="font_rid" type="RID" />
			<param index="1" name="size" type="int" />
			<param index="2" name="glyph_pair" type="Vector2i" />
			<description>
				Removes kerning override for the pair of glyphs.
			</description>
		</method>
		<method name="font_remove_language_support_override">
			<return type="void" />
			<param index="0" name="font_rid" type="RID" />
			<param index="1" name="language" type="String" />
			<description>
				Remove language support override.
			</description>
		</method>
		<method name="font_remove_script_support_override">
			<return type="void" />
			<param index="0" name="font_rid" type="RID" />
			<param index="1" name="script" type="String" />
			<description>
				Removes script support override.
			</description>
		</method>
		<method name="font_remove_size_cache">
			<return type="void" />
			<param index="0" name="font_rid" type="RID" />
			<param index="1" name="size" type="Vector2i" />
			<description>
				Removes specified font size from the cache entry.
			</description>
		</method>
		<method name="font_remove_texture">
			<return type="void" />
			<param index="0" name="font_rid" type="RID" />
			<param index="1" name="size" type="Vector2i" />
			<param index="2" name="texture_index" type="int" />
			<description>
				Removes specified texture from the cache entry.
				[b]Note:[/b] This function will not remove glyphs associated with the texture, remove them manually, using [method font_remove_glyph].
			</description>
		</method>
		<method name="font_render_glyph">
			<return type="void" />
			<param index="0" name="font_rid" type="RID" />
			<param index="1" name="size" type="Vector2i" />
			<param index="2" name="index" type="int" />
			<description>
				Renders specified glyph to the font cache texture.
			</description>
		</method>
		<method name="font_render_range">
			<return type="void" />
			<param index="0" name="font_rid" type="RID" />
			<param index="1" name="size" type="Vector2i" />
			<param index="2" name="start" type="int" />
			<param index="3" name="end" type="int" />
			<description>
				Renders the range of characters to the font cache texture.
			</description>
		</method>
		<method name="font_set_allow_system_fallback">
			<return type="void" />
			<param index="0" name="font_rid" type="RID" />
			<param index="1" name="allow_system_fallback" type="bool" />
			<description>
				If set to [code]true[/code], system fonts can be automatically used as fallbacks.
			</description>
		</method>
		<method name="font_set_antialiasing">
			<return type="void" />
			<param index="0" name="font_rid" type="RID" />
			<param index="1" name="antialiasing" type="int" enum="TextServer.FontAntialiasing" />
			<description>
				Sets font anti-aliasing mode.
			</description>
		</method>
		<method name="font_set_ascent">
			<return type="void" />
			<param index="0" name="font_rid" type="RID" />
			<param index="1" name="size" type="int" />
			<param index="2" name="ascent" type="float" />
			<description>
				Sets the font ascent (number of pixels above the baseline).
			</description>
		</method>
		<method name="font_set_baseline_offset">
			<return type="void" />
			<param index="0" name="font_rid" type="RID" />
			<param index="1" name="baseline_offset" type="float" />
			<description>
				Sets extra baseline offset (as a fraction of font height).
			</description>
		</method>
		<method name="font_set_data">
			<return type="void" />
			<param index="0" name="font_rid" type="RID" />
			<param index="1" name="data" type="PackedByteArray" />
			<description>
				Sets font source data, e.g contents of the dynamic font source file.
			</description>
		</method>
		<method name="font_set_descent">
			<return type="void" />
			<param index="0" name="font_rid" type="RID" />
			<param index="1" name="size" type="int" />
			<param index="2" name="descent" type="float" />
			<description>
				Sets the font descent (number of pixels below the baseline).
			</description>
		</method>
		<method name="font_set_disable_embedded_bitmaps">
			<return type="void" />
			<param index="0" name="font_rid" type="RID" />
			<param index="1" name="disable_embedded_bitmaps" type="bool" />
			<description>
				If set to [code]true[/code], embedded font bitmap loading is disabled (bitmap-only and color fonts ignore this property).
			</description>
		</method>
		<method name="font_set_embolden">
			<return type="void" />
			<param index="0" name="font_rid" type="RID" />
			<param index="1" name="strength" type="float" />
			<description>
				Sets font embolden strength. If [param strength] is not equal to zero, emboldens the font outlines. Negative values reduce the outline thickness.
			</description>
		</method>
		<method name="font_set_face_index">
			<return type="void" />
			<param index="0" name="font_rid" type="RID" />
			<param index="1" name="face_index" type="int" />
			<description>
				Sets an active face index in the TrueType / OpenType collection.
			</description>
		</method>
		<method name="font_set_fixed_size">
			<return type="void" />
			<param index="0" name="font_rid" type="RID" />
			<param index="1" name="fixed_size" type="int" />
			<description>
				Sets bitmap font fixed size. If set to value greater than zero, same cache entry will be used for all font sizes.
			</description>
		</method>
		<method name="font_set_fixed_size_scale_mode">
			<return type="void" />
			<param index="0" name="font_rid" type="RID" />
			<param index="1" name="fixed_size_scale_mode" type="int" enum="TextServer.FixedSizeScaleMode" />
			<description>
				Sets bitmap font scaling mode. This property is used only if [code]fixed_size[/code] is greater than zero.
			</description>
		</method>
		<method name="font_set_force_autohinter">
			<return type="void" />
			<param index="0" name="font_rid" type="RID" />
			<param index="1" name="force_autohinter" type="bool" />
			<description>
				If set to [code]true[/code] auto-hinting is preferred over font built-in hinting.
			</description>
		</method>
		<method name="font_set_generate_mipmaps">
			<return type="void" />
			<param index="0" name="font_rid" type="RID" />
			<param index="1" name="generate_mipmaps" type="bool" />
			<description>
				If set to [code]true[/code] font texture mipmap generation is enabled.
			</description>
		</method>
		<method name="font_set_global_oversampling">
			<return type="void" />
			<param index="0" name="oversampling" type="float" />
			<description>
				Sets oversampling factor, shared by all font in the TextServer.
				[b]Note:[/b] This value can be automatically changed by display server.
			</description>
		</method>
		<method name="font_set_glyph_advance">
			<return type="void" />
			<param index="0" name="font_rid" type="RID" />
			<param index="1" name="size" type="int" />
			<param index="2" name="glyph" type="int" />
			<param index="3" name="advance" type="Vector2" />
			<description>
				Sets glyph advance (offset of the next glyph).
				[b]Note:[/b] Advance for glyphs outlines is the same as the base glyph advance and is not saved.
			</description>
		</method>
		<method name="font_set_glyph_offset">
			<return type="void" />
			<param index="0" name="font_rid" type="RID" />
			<param index="1" name="size" type="Vector2i" />
			<param index="2" name="glyph" type="int" />
			<param index="3" name="offset" type="Vector2" />
			<description>
				Sets glyph offset from the baseline.
			</description>
		</method>
		<method name="font_set_glyph_size">
			<return type="void" />
			<param index="0" name="font_rid" type="RID" />
			<param index="1" name="size" type="Vector2i" />
			<param index="2" name="glyph" type="int" />
			<param index="3" name="gl_size" type="Vector2" />
			<description>
				Sets size of the glyph.
			</description>
		</method>
		<method name="font_set_glyph_texture_idx">
			<return type="void" />
			<param index="0" name="font_rid" type="RID" />
			<param index="1" name="size" type="Vector2i" />
			<param index="2" name="glyph" type="int" />
			<param index="3" name="texture_idx" type="int" />
			<description>
				Sets index of the cache texture containing the glyph.
			</description>
		</method>
		<method name="font_set_glyph_uv_rect">
			<return type="void" />
			<param index="0" name="font_rid" type="RID" />
			<param index="1" name="size" type="Vector2i" />
			<param index="2" name="glyph" type="int" />
			<param index="3" name="uv_rect" type="Rect2" />
			<description>
				Sets rectangle in the cache texture containing the glyph.
			</description>
		</method>
		<method name="font_set_hinting">
			<return type="void" />
			<param index="0" name="font_rid" type="RID" />
			<param index="1" name="hinting" type="int" enum="TextServer.Hinting" />
			<description>
				Sets font hinting mode. Used by dynamic fonts only.
			</description>
		</method>
		<method name="font_set_keep_rounding_remainders">
			<return type="void" />
			<param index="0" name="font_rid" type="RID" />
			<param index="1" name="keep_rounding_remainders" type="bool" />
			<description>
				Sets glyph position rounding behavior. If set to [code]true[/code], when aligning glyphs to the pixel boundaries rounding remainders are accumulated to ensure more uniform glyph distribution. This setting has no effect if subpixel positioning is enabled.
			</description>
		</method>
		<method name="font_set_kerning">
			<return type="void" />
			<param index="0" name="font_rid" type="RID" />
			<param index="1" name="size" type="int" />
			<param index="2" name="glyph_pair" type="Vector2i" />
			<param index="3" name="kerning" type="Vector2" />
			<description>
				Sets kerning for the pair of glyphs.
			</description>
		</method>
		<method name="font_set_language_support_override">
			<return type="void" />
			<param index="0" name="font_rid" type="RID" />
			<param index="1" name="language" type="String" />
			<param index="2" name="supported" type="bool" />
			<description>
				Adds override for [method font_is_language_supported].
			</description>
		</method>
		<method name="font_set_msdf_pixel_range">
			<return type="void" />
			<param index="0" name="font_rid" type="RID" />
			<param index="1" name="msdf_pixel_range" type="int" />
			<description>
				Sets the width of the range around the shape between the minimum and maximum representable signed distance.
			</description>
		</method>
		<method name="font_set_msdf_size">
			<return type="void" />
			<param index="0" name="font_rid" type="RID" />
			<param index="1" name="msdf_size" type="int" />
			<description>
				Sets source font size used to generate MSDF textures.
			</description>
		</method>
		<method name="font_set_multichannel_signed_distance_field">
			<return type="void" />
			<param index="0" name="font_rid" type="RID" />
			<param index="1" name="msdf" type="bool" />
			<description>
				If set to [code]true[/code], glyphs of all sizes are rendered using single multichannel signed distance field generated from the dynamic font vector data. MSDF rendering allows displaying the font at any scaling factor without blurriness, and without incurring a CPU cost when the font size changes (since the font no longer needs to be rasterized on the CPU). As a downside, font hinting is not available with MSDF. The lack of font hinting may result in less crisp and less readable fonts at small sizes.
				[b]Note:[/b] MSDF font rendering does not render glyphs with overlapping shapes correctly. Overlapping shapes are not valid per the OpenType standard, but are still commonly found in many font files, especially those converted by Google Fonts. To avoid issues with overlapping glyphs, consider downloading the font file directly from the type foundry instead of relying on Google Fonts.
			</description>
		</method>
		<method name="font_set_name">
			<return type="void" />
			<param index="0" name="font_rid" type="RID" />
			<param index="1" name="name" type="String" />
			<description>
				Sets the font family name.
			</description>
		</method>
		<method name="font_set_opentype_feature_overrides">
			<return type="void" />
			<param index="0" name="font_rid" type="RID" />
			<param index="1" name="overrides" type="Dictionary" />
			<description>
				Sets font OpenType feature set override.
			</description>
		</method>
		<method name="font_set_oversampling">
			<return type="void" />
			<param index="0" name="font_rid" type="RID" />
			<param index="1" name="oversampling" type="float" />
			<description>
				Sets font oversampling factor, if set to [code]0.0[/code] global oversampling factor is used instead. Used by dynamic fonts only.
			</description>
		</method>
		<method name="font_set_scale">
			<return type="void" />
			<param index="0" name="font_rid" type="RID" />
			<param index="1" name="size" type="int" />
			<param index="2" name="scale" type="float" />
			<description>
				Sets scaling factor of the color bitmap font.
			</description>
		</method>
		<method name="font_set_script_support_override">
			<return type="void" />
			<param index="0" name="font_rid" type="RID" />
			<param index="1" name="script" type="String" />
			<param index="2" name="supported" type="bool" />
			<description>
				Adds override for [method font_is_script_supported].
			</description>
		</method>
		<method name="font_set_spacing">
			<return type="void" />
			<param index="0" name="font_rid" type="RID" />
			<param index="1" name="spacing" type="int" enum="TextServer.SpacingType" />
			<param index="2" name="value" type="int" />
			<description>
				Sets the spacing for [param spacing] (see [enum TextServer.SpacingType]) to [param value] in pixels (not relative to the font size).
			</description>
		</method>
		<method name="font_set_stretch">
			<return type="void" />
			<param index="0" name="font_rid" type="RID" />
			<param index="1" name="weight" type="int" />
			<description>
				Sets font stretch amount, compared to a normal width. A percentage value between [code]50%[/code] and [code]200%[/code].
				[b]Note:[/b] This value is used for font matching only and will not affect font rendering. Use [method font_set_face_index], [method font_set_variation_coordinates], or [method font_set_transform] instead.
			</description>
		</method>
		<method name="font_set_style">
			<return type="void" />
			<param index="0" name="font_rid" type="RID" />
			<param index="1" name="style" type="int" enum="TextServer.FontStyle" is_bitfield="true" />
			<description>
				Sets the font style flags, see [enum FontStyle].
				[b]Note:[/b] This value is used for font matching only and will not affect font rendering. Use [method font_set_face_index], [method font_set_variation_coordinates], [method font_set_embolden], or [method font_set_transform] instead.
			</description>
		</method>
		<method name="font_set_style_name">
			<return type="void" />
			<param index="0" name="font_rid" type="RID" />
			<param index="1" name="name" type="String" />
			<description>
				Sets the font style name.
			</description>
		</method>
		<method name="font_set_subpixel_positioning">
			<return type="void" />
			<param index="0" name="font_rid" type="RID" />
			<param index="1" name="subpixel_positioning" type="int" enum="TextServer.SubpixelPositioning" />
			<description>
				Sets font subpixel glyph positioning mode.
			</description>
		</method>
		<method name="font_set_texture_image">
			<return type="void" />
			<param index="0" name="font_rid" type="RID" />
			<param index="1" name="size" type="Vector2i" />
			<param index="2" name="texture_index" type="int" />
			<param index="3" name="image" type="Image" />
			<description>
				Sets font cache texture image data.
			</description>
		</method>
		<method name="font_set_texture_offsets">
			<return type="void" />
			<param index="0" name="font_rid" type="RID" />
			<param index="1" name="size" type="Vector2i" />
			<param index="2" name="texture_index" type="int" />
			<param index="3" name="offset" type="PackedInt32Array" />
			<description>
				Sets array containing glyph packing data.
			</description>
		</method>
		<method name="font_set_transform">
			<return type="void" />
			<param index="0" name="font_rid" type="RID" />
			<param index="1" name="transform" type="Transform2D" />
			<description>
				Sets 2D transform, applied to the font outlines, can be used for slanting, flipping, and rotating glyphs.
				For example, to simulate italic typeface by slanting, apply the following transform [code]Transform2D(1.0, slant, 0.0, 1.0, 0.0, 0.0)[/code].
			</description>
		</method>
		<method name="font_set_underline_position">
			<return type="void" />
			<param index="0" name="font_rid" type="RID" />
			<param index="1" name="size" type="int" />
			<param index="2" name="underline_position" type="float" />
			<description>
				Sets pixel offset of the underline below the baseline.
			</description>
		</method>
		<method name="font_set_underline_thickness">
			<return type="void" />
			<param index="0" name="font_rid" type="RID" />
			<param index="1" name="size" type="int" />
			<param index="2" name="underline_thickness" type="float" />
			<description>
				Sets thickness of the underline in pixels.
			</description>
		</method>
		<method name="font_set_variation_coordinates">
			<return type="void" />
			<param index="0" name="font_rid" type="RID" />
			<param index="1" name="variation_coordinates" type="Dictionary" />
			<description>
				Sets variation coordinates for the specified font cache entry. See [method font_supported_variation_list] for more info.
			</description>
		</method>
		<method name="font_set_weight">
			<return type="void" />
			<param index="0" name="font_rid" type="RID" />
			<param index="1" name="weight" type="int" />
			<description>
				Sets weight (boldness) of the font. A value in the [code]100...999[/code] range, normal font weight is [code]400[/code], bold font weight is [code]700[/code].
				[b]Note:[/b] This value is used for font matching only and will not affect font rendering. Use [method font_set_face_index], [method font_set_variation_coordinates], or [method font_set_embolden] instead.
			</description>
		</method>
		<method name="font_supported_feature_list" qualifiers="const">
			<return type="Dictionary" />
			<param index="0" name="font_rid" type="RID" />
			<description>
				Returns the dictionary of the supported OpenType features.
			</description>
		</method>
		<method name="font_supported_variation_list" qualifiers="const">
			<return type="Dictionary" />
			<param index="0" name="font_rid" type="RID" />
			<description>
				Returns the dictionary of the supported OpenType variation coordinates.
			</description>
		</method>
		<method name="format_number" qualifiers="const">
			<return type="String" />
			<param index="0" name="number" type="String" />
			<param index="1" name="language" type="String" default="&quot;&quot;" />
			<description>
				Converts a number from the Western Arabic (0..9) to the numeral systems used in [param language].
				If [param language] is omitted, the active locale will be used.
			</description>
		</method>
		<method name="free_rid">
			<return type="void" />
			<param index="0" name="rid" type="RID" />
			<description>
				Frees an object created by this [TextServer].
			</description>
		</method>
		<method name="get_features" qualifiers="const">
			<return type="int" />
			<description>
				Returns text server features, see [enum Feature].
			</description>
		</method>
		<method name="get_hex_code_box_size" qualifiers="const">
			<return type="Vector2" />
			<param index="0" name="size" type="int" />
			<param index="1" name="index" type="int" />
			<description>
				Returns size of the replacement character (box with character hexadecimal code that is drawn in place of invalid characters).
			</description>
		</method>
		<method name="get_name" qualifiers="const">
			<return type="String" />
			<description>
				Returns the name of the server interface.
			</description>
		</method>
		<method name="get_support_data" qualifiers="const">
			<return type="PackedByteArray" />
			<description>
				Returns default TextServer database (e.g. ICU break iterators and dictionaries).
			</description>
		</method>
		<method name="get_support_data_filename" qualifiers="const">
			<return type="String" />
			<description>
				Returns default TextServer database (e.g. ICU break iterators and dictionaries) filename.
			</description>
		</method>
		<method name="get_support_data_info" qualifiers="const">
			<return type="String" />
			<description>
				Returns TextServer database (e.g. ICU break iterators and dictionaries) description.
			</description>
		</method>
		<method name="has">
			<return type="bool" />
			<param index="0" name="rid" type="RID" />
			<description>
				Returns [code]true[/code] if [param rid] is valid resource owned by this text server.
			</description>
		</method>
		<method name="has_feature" qualifiers="const">
			<return type="bool" />
			<param index="0" name="feature" type="int" enum="TextServer.Feature" />
			<description>
				Returns [code]true[/code] if the server supports a feature.
			</description>
		</method>
		<method name="is_confusable" qualifiers="const">
			<return type="int" />
			<param index="0" name="string" type="String" />
			<param index="1" name="dict" type="PackedStringArray" />
			<description>
				Returns index of the first string in [param dict] which is visually confusable with the [param string], or [code]-1[/code] if none is found.
				[b]Note:[/b] This method doesn't detect invisible characters, for spoof detection use it in combination with [method spoof_check].
				[b]Note:[/b] Always returns [code]-1[/code] if the server does not support the [constant FEATURE_UNICODE_SECURITY] feature.
			</description>
		</method>
		<method name="is_locale_right_to_left" qualifiers="const">
			<return type="bool" />
			<param index="0" name="locale" type="String" />
			<description>
				Returns [code]true[/code] if locale is right-to-left.
			</description>
		</method>
		<method name="is_valid_identifier" qualifiers="const">
			<return type="bool" />
			<param index="0" name="string" type="String" />
			<description>
				Returns [code]true[/code] if [param string] is a valid identifier.
				If the text server supports the [constant FEATURE_UNICODE_IDENTIFIERS] feature, a valid identifier must:
				- Conform to normalization form C.
				- Begin with a Unicode character of class XID_Start or [code]"_"[/code].
				- May contain Unicode characters of class XID_Continue in the other positions.
				- Use UAX #31 recommended scripts only (mixed scripts are allowed).
				If the [constant FEATURE_UNICODE_IDENTIFIERS] feature is not supported, a valid identifier must:
				- Begin with a Unicode character of class XID_Start or [code]"_"[/code].
				- May contain Unicode characters of class XID_Continue in the other positions.
			</description>
		</method>
		<method name="is_valid_letter" qualifiers="const">
			<return type="bool" />
			<param index="0" name="unicode" type="int" />
			<description>
				Returns [code]true[/code] if the given code point is a valid letter, i.e. it belongs to the Unicode category "L".
			</description>
		</method>
		<method name="load_support_data">
			<return type="bool" />
			<param index="0" name="filename" type="String" />
			<description>
				Loads optional TextServer database (e.g. ICU break iterators and dictionaries).
				[b]Note:[/b] This function should be called before any other TextServer functions used, otherwise it won't have any effect.
			</description>
		</method>
		<method name="name_to_tag" qualifiers="const">
			<return type="int" />
			<param index="0" name="name" type="String" />
			<description>
				Converts readable feature, variation, script, or language name to OpenType tag.
			</description>
		</method>
		<method name="parse_number" qualifiers="const">
			<return type="String" />
			<param index="0" name="number" type="String" />
			<param index="1" name="language" type="String" default="&quot;&quot;" />
			<description>
				Converts [param number] from the numeral systems used in [param language] to Western Arabic (0..9).
			</description>
		</method>
		<method name="parse_structured_text" qualifiers="const">
			<return type="Vector3i[]" />
			<param index="0" name="parser_type" type="int" enum="TextServer.StructuredTextParser" />
			<param index="1" name="args" type="Array" />
			<param index="2" name="text" type="String" />
			<description>
				Default implementation of the BiDi algorithm override function. See [enum StructuredTextParser] for more info.
			</description>
		</method>
		<method name="percent_sign" qualifiers="const">
			<return type="String" />
			<param index="0" name="language" type="String" default="&quot;&quot;" />
			<description>
				Returns percent sign used in the [param language].
			</description>
		</method>
		<method name="save_support_data" qualifiers="const">
			<return type="bool" />
			<param index="0" name="filename" type="String" />
			<description>
				Saves optional TextServer database (e.g. ICU break iterators and dictionaries) to the file.
				[b]Note:[/b] This function is used by during project export, to include TextServer database.
			</description>
		</method>
		<method name="shaped_get_span_count" qualifiers="const">
			<return type="int" />
			<param index="0" name="shaped" type="RID" />
			<description>
				Returns number of text spans added using [method shaped_text_add_string] or [method shaped_text_add_object].
			</description>
		</method>
		<method name="shaped_get_span_meta" qualifiers="const">
			<return type="Variant" />
			<param index="0" name="shaped" type="RID" />
			<param index="1" name="index" type="int" />
			<description>
				Returns text span metadata.
			</description>
		</method>
		<method name="shaped_set_span_update_font">
			<return type="void" />
			<param index="0" name="shaped" type="RID" />
			<param index="1" name="index" type="int" />
			<param index="2" name="fonts" type="RID[]" />
			<param index="3" name="size" type="int" />
			<param index="4" name="opentype_features" type="Dictionary" default="{}" />
			<description>
				Changes text span font, font size, and OpenType features, without changing the text.
			</description>
		</method>
		<method name="shaped_text_add_object">
			<return type="bool" />
			<param index="0" name="shaped" type="RID" />
			<param index="1" name="key" type="Variant" />
			<param index="2" name="size" type="Vector2" />
			<param index="3" name="inline_align" type="int" enum="InlineAlignment" default="5" />
			<param index="4" name="length" type="int" default="1" />
			<param index="5" name="baseline" type="float" default="0.0" />
			<description>
				Adds inline object to the text buffer, [param key] must be unique. In the text, object is represented as [param length] object replacement characters.
			</description>
		</method>
		<method name="shaped_text_add_string">
			<return type="bool" />
			<param index="0" name="shaped" type="RID" />
			<param index="1" name="text" type="String" />
			<param index="2" name="fonts" type="RID[]" />
			<param index="3" name="size" type="int" />
			<param index="4" name="opentype_features" type="Dictionary" default="{}" />
			<param index="5" name="language" type="String" default="&quot;&quot;" />
			<param index="6" name="meta" type="Variant" default="null" />
			<description>
				Adds text span and font to draw it to the text buffer.
			</description>
		</method>
		<method name="shaped_text_clear">
			<return type="void" />
			<param index="0" name="rid" type="RID" />
			<description>
				Clears text buffer (removes text and inline objects).
			</description>
		</method>
		<method name="shaped_text_closest_character_pos" qualifiers="const">
			<return type="int" />
			<param index="0" name="shaped" type="RID" />
			<param index="1" name="pos" type="int" />
			<description>
				Returns composite character position closest to the [param pos].
			</description>
		</method>
		<method name="shaped_text_draw" qualifiers="const">
			<return type="void" />
			<param index="0" name="shaped" type="RID" />
			<param index="1" name="canvas" type="RID" />
			<param index="2" name="pos" type="Vector2" />
			<param index="3" name="clip_l" type="float" default="-1" />
			<param index="4" name="clip_r" type="float" default="-1" />
			<param index="5" name="color" type="Color" default="Color(1, 1, 1, 1)" />
			<description>
				Draw shaped text into a canvas item at a given position, with [param color]. [param pos] specifies the leftmost point of the baseline (for horizontal layout) or topmost point of the baseline (for vertical layout).
			</description>
		</method>
		<method name="shaped_text_draw_outline" qualifiers="const">
			<return type="void" />
			<param index="0" name="shaped" type="RID" />
			<param index="1" name="canvas" type="RID" />
			<param index="2" name="pos" type="Vector2" />
			<param index="3" name="clip_l" type="float" default="-1" />
			<param index="4" name="clip_r" type="float" default="-1" />
			<param index="5" name="outline_size" type="int" default="1" />
			<param index="6" name="color" type="Color" default="Color(1, 1, 1, 1)" />
			<description>
				Draw the outline of the shaped text into a canvas item at a given position, with [param color]. [param pos] specifies the leftmost point of the baseline (for horizontal layout) or topmost point of the baseline (for vertical layout).
			</description>
		</method>
		<method name="shaped_text_fit_to_width">
			<return type="float" />
			<param index="0" name="shaped" type="RID" />
			<param index="1" name="width" type="float" />
			<param index="2" name="justification_flags" type="int" enum="TextServer.JustificationFlag" is_bitfield="true" default="3" />
			<description>
				Adjusts text width to fit to specified width, returns new text width.
			</description>
		</method>
		<method name="shaped_text_get_ascent" qualifiers="const">
			<return type="float" />
			<param index="0" name="shaped" type="RID" />
			<description>
				Returns the text ascent (number of pixels above the baseline for horizontal layout or to the left of baseline for vertical).
				[b]Note:[/b] Overall ascent can be higher than font ascent, if some glyphs are displaced from the baseline.
			</description>
		</method>
		<method name="shaped_text_get_carets" qualifiers="const">
			<return type="Dictionary" />
			<param index="0" name="shaped" type="RID" />
			<param index="1" name="position" type="int" />
			<description>
				Returns shapes of the carets corresponding to the character offset [param position] in the text. Returned caret shape is 1 pixel wide rectangle.
			</description>
		</method>
		<method name="shaped_text_get_character_breaks" qualifiers="const">
			<return type="PackedInt32Array" />
			<param index="0" name="shaped" type="RID" />
			<description>
				Returns array of the composite character boundaries.
			</description>
		</method>
		<method name="shaped_text_get_custom_ellipsis" qualifiers="const">
			<return type="int" />
			<param index="0" name="shaped" type="RID" />
			<description>
				Returns ellipsis character used for text clipping.
			</description>
		</method>
		<method name="shaped_text_get_custom_punctuation" qualifiers="const">
			<return type="String" />
			<param index="0" name="shaped" type="RID" />
			<description>
				Returns custom punctuation character list, used for word breaking. If set to empty string, server defaults are used.
			</description>
		</method>
		<method name="shaped_text_get_descent" qualifiers="const">
			<return type="float" />
			<param index="0" name="shaped" type="RID" />
			<description>
				Returns the text descent (number of pixels below the baseline for horizontal layout or to the right of baseline for vertical).
				[b]Note:[/b] Overall descent can be higher than font descent, if some glyphs are displaced from the baseline.
			</description>
		</method>
		<method name="shaped_text_get_direction" qualifiers="const">
			<return type="int" enum="TextServer.Direction" />
			<param index="0" name="shaped" type="RID" />
			<description>
				Returns direction of the text.
			</description>
		</method>
		<method name="shaped_text_get_dominant_direction_in_range" qualifiers="const">
			<return type="int" enum="TextServer.Direction" />
			<param index="0" name="shaped" type="RID" />
			<param index="1" name="start" type="int" />
			<param index="2" name="end" type="int" />
			<description>
				Returns dominant direction of in the range of text.
			</description>
		</method>
		<method name="shaped_text_get_ellipsis_glyph_count" qualifiers="const">
			<return type="int" />
			<param index="0" name="shaped" type="RID" />
			<description>
				Returns number of glyphs in the ellipsis.
			</description>
		</method>
		<method name="shaped_text_get_ellipsis_glyphs" qualifiers="const">
			<return type="Dictionary[]" />
			<param index="0" name="shaped" type="RID" />
			<description>
				Returns array of the glyphs in the ellipsis.
			</description>
		</method>
		<method name="shaped_text_get_ellipsis_pos" qualifiers="const">
			<return type="int" />
			<param index="0" name="shaped" type="RID" />
			<description>
				Returns position of the ellipsis.
			</description>
		</method>
		<method name="shaped_text_get_glyph_count" qualifiers="const">
			<return type="int" />
			<param index="0" name="shaped" type="RID" />
			<description>
				Returns number of glyphs in the buffer.
			</description>
		</method>
		<method name="shaped_text_get_glyphs" qualifiers="const">
			<return type="Dictionary[]" />
			<param index="0" name="shaped" type="RID" />
			<description>
				Returns an array of glyphs in the visual order.
			</description>
		</method>
		<method name="shaped_text_get_grapheme_bounds" qualifiers="const">
			<return type="Vector2" />
			<param index="0" name="shaped" type="RID" />
			<param index="1" name="pos" type="int" />
			<description>
				Returns composite character's bounds as offsets from the start of the line.
			</description>
		</method>
		<method name="shaped_text_get_inferred_direction" qualifiers="const">
			<return type="int" enum="TextServer.Direction" />
			<param index="0" name="shaped" type="RID" />
			<description>
				Returns direction of the text, inferred by the BiDi algorithm.
			</description>
		</method>
		<method name="shaped_text_get_line_breaks" qualifiers="const">
			<return type="PackedInt32Array" />
			<param index="0" name="shaped" type="RID" />
			<param index="1" name="width" type="float" />
			<param index="2" name="start" type="int" default="0" />
			<param index="3" name="break_flags" type="int" enum="TextServer.LineBreakFlag" is_bitfield="true" default="3" />
			<description>
				Breaks text to the lines and returns character ranges for each line.
			</description>
		</method>
		<method name="shaped_text_get_line_breaks_adv" qualifiers="const">
			<return type="PackedInt32Array" />
			<param index="0" name="shaped" type="RID" />
			<param index="1" name="width" type="PackedFloat32Array" />
			<param index="2" name="start" type="int" default="0" />
			<param index="3" name="once" type="bool" default="true" />
			<param index="4" name="break_flags" type="int" enum="TextServer.LineBreakFlag" is_bitfield="true" default="3" />
			<description>
				Breaks text to the lines and columns. Returns character ranges for each segment.
			</description>
		</method>
		<method name="shaped_text_get_object_glyph" qualifiers="const">
			<return type="int" />
			<param index="0" name="shaped" type="RID" />
			<param index="1" name="key" type="Variant" />
			<description>
				Returns the glyph index of the inline object.
			</description>
		</method>
		<method name="shaped_text_get_object_range" qualifiers="const">
			<return type="Vector2i" />
			<param index="0" name="shaped" type="RID" />
			<param index="1" name="key" type="Variant" />
			<description>
				Returns the character range of the inline object.
			</description>
		</method>
		<method name="shaped_text_get_object_rect" qualifiers="const">
			<return type="Rect2" />
			<param index="0" name="shaped" type="RID" />
			<param index="1" name="key" type="Variant" />
			<description>
				Returns bounding rectangle of the inline object.
			</description>
		</method>
		<method name="shaped_text_get_objects" qualifiers="const">
			<return type="Array" />
			<param index="0" name="shaped" type="RID" />
			<description>
				Returns array of inline objects.
			</description>
		</method>
		<method name="shaped_text_get_orientation" qualifiers="const">
			<return type="int" enum="TextServer.Orientation" />
			<param index="0" name="shaped" type="RID" />
			<description>
				Returns text orientation.
			</description>
		</method>
		<method name="shaped_text_get_parent" qualifiers="const">
			<return type="RID" />
			<param index="0" name="shaped" type="RID" />
			<description>
				Returns the parent buffer from which the substring originates.
			</description>
		</method>
		<method name="shaped_text_get_preserve_control" qualifiers="const">
			<return type="bool" />
			<param index="0" name="shaped" type="RID" />
			<description>
				Returns [code]true[/code] if text buffer is configured to display control characters.
			</description>
		</method>
		<method name="shaped_text_get_preserve_invalid" qualifiers="const">
			<return type="bool" />
			<param index="0" name="shaped" type="RID" />
			<description>
				Returns [code]true[/code] if text buffer is configured to display hexadecimal codes in place of invalid characters.
				[b]Note:[/b] If set to [code]false[/code], nothing is displayed in place of invalid characters.
			</description>
		</method>
		<method name="shaped_text_get_range" qualifiers="const">
			<return type="Vector2i" />
			<param index="0" name="shaped" type="RID" />
			<description>
				Returns substring buffer character range in the parent buffer.
			</description>
		</method>
		<method name="shaped_text_get_selection" qualifiers="const">
			<return type="PackedVector2Array" />
			<param index="0" name="shaped" type="RID" />
			<param index="1" name="start" type="int" />
			<param index="2" name="end" type="int" />
			<description>
				Returns selection rectangles for the specified character range.
			</description>
		</method>
		<method name="shaped_text_get_size" qualifiers="const">
			<return type="Vector2" />
			<param index="0" name="shaped" type="RID" />
			<description>
				Returns size of the text.
			</description>
		</method>
		<method name="shaped_text_get_spacing" qualifiers="const">
			<return type="int" />
			<param index="0" name="shaped" type="RID" />
			<param index="1" name="spacing" type="int" enum="TextServer.SpacingType" />
			<description>
				Returns extra spacing added between glyphs or lines in pixels.
			</description>
		</method>
		<method name="shaped_text_get_trim_pos" qualifiers="const">
			<return type="int" />
			<param index="0" name="shaped" type="RID" />
			<description>
				Returns the position of the overrun trim.
			</description>
		</method>
		<method name="shaped_text_get_underline_position" qualifiers="const">
			<return type="float" />
			<param index="0" name="shaped" type="RID" />
			<description>
				Returns pixel offset of the underline below the baseline.
			</description>
		</method>
		<method name="shaped_text_get_underline_thickness" qualifiers="const">
			<return type="float" />
			<param index="0" name="shaped" type="RID" />
			<description>
				Returns thickness of the underline.
			</description>
		</method>
		<method name="shaped_text_get_width" qualifiers="const">
			<return type="float" />
			<param index="0" name="shaped" type="RID" />
			<description>
				Returns width (for horizontal layout) or height (for vertical) of the text.
			</description>
		</method>
		<method name="shaped_text_get_word_breaks" qualifiers="const">
			<return type="PackedInt32Array" />
			<param index="0" name="shaped" type="RID" />
			<param index="1" name="grapheme_flags" type="int" enum="TextServer.GraphemeFlag" is_bitfield="true" default="264" />
			<param index="2" name="skip_grapheme_flags" type="int" enum="TextServer.GraphemeFlag" is_bitfield="true" default="4" />
			<description>
				Breaks text into words and returns array of character ranges. Use [param grapheme_flags] to set what characters are used for breaking (see [enum GraphemeFlag]).
			</description>
		</method>
		<method name="shaped_text_has_visible_chars" qualifiers="const">
			<return type="bool" />
			<param index="0" name="shaped" type="RID" />
			<description>
				Returns [code]true[/code] if text buffer contains any visible characters.
			</description>
		</method>
		<method name="shaped_text_hit_test_grapheme" qualifiers="const">
			<return type="int" />
			<param index="0" name="shaped" type="RID" />
			<param index="1" name="coords" type="float" />
			<description>
				Returns grapheme index at the specified pixel offset at the baseline, or [code]-1[/code] if none is found.
			</description>
		</method>
		<method name="shaped_text_hit_test_position" qualifiers="const">
			<return type="int" />
			<param index="0" name="shaped" type="RID" />
			<param index="1" name="coords" type="float" />
			<description>
				Returns caret character offset at the specified pixel offset at the baseline. This function always returns a valid position.
			</description>
		</method>
		<method name="shaped_text_is_ready" qualifiers="const">
			<return type="bool" />
			<param index="0" name="shaped" type="RID" />
			<description>
				Returns [code]true[/code] if buffer is successfully shaped.
			</description>
		</method>
		<method name="shaped_text_next_character_pos" qualifiers="const">
			<return type="int" />
			<param index="0" name="shaped" type="RID" />
			<param index="1" name="pos" type="int" />
			<description>
				Returns composite character end position closest to the [param pos].
			</description>
		</method>
		<method name="shaped_text_next_grapheme_pos" qualifiers="const">
			<return type="int" />
			<param index="0" name="shaped" type="RID" />
			<param index="1" name="pos" type="int" />
			<description>
				Returns grapheme end position closest to the [param pos].
			</description>
		</method>
		<method name="shaped_text_overrun_trim_to_width">
			<return type="void" />
			<param index="0" name="shaped" type="RID" />
			<param index="1" name="width" type="float" default="0" />
			<param index="2" name="overrun_trim_flags" type="int" enum="TextServer.TextOverrunFlag" is_bitfield="true" default="0" />
			<description>
				Trims text if it exceeds the given width.
			</description>
		</method>
		<method name="shaped_text_prev_character_pos" qualifiers="const">
			<return type="int" />
			<param index="0" name="shaped" type="RID" />
			<param index="1" name="pos" type="int" />
			<description>
				Returns composite character start position closest to the [param pos].
			</description>
		</method>
		<method name="shaped_text_prev_grapheme_pos" qualifiers="const">
			<return type="int" />
			<param index="0" name="shaped" type="RID" />
			<param index="1" name="pos" type="int" />
			<description>
				Returns grapheme start position closest to the [param pos].
			</description>
		</method>
		<method name="shaped_text_resize_object">
			<return type="bool" />
			<param index="0" name="shaped" type="RID" />
			<param index="1" name="key" type="Variant" />
			<param index="2" name="size" type="Vector2" />
			<param index="3" name="inline_align" type="int" enum="InlineAlignment" default="5" />
			<param index="4" name="baseline" type="float" default="0.0" />
			<description>
				Sets new size and alignment of embedded object.
			</description>
		</method>
		<method name="shaped_text_set_bidi_override">
			<return type="void" />
			<param index="0" name="shaped" type="RID" />
			<param index="1" name="override" type="Array" />
			<description>
				Overrides BiDi for the structured text.
				Override ranges should cover full source text without overlaps. BiDi algorithm will be used on each range separately.
			</description>
		</method>
		<method name="shaped_text_set_custom_ellipsis">
			<return type="void" />
			<param index="0" name="shaped" type="RID" />
			<param index="1" name="char" type="int" />
			<description>
				Sets ellipsis character used for text clipping.
			</description>
		</method>
		<method name="shaped_text_set_custom_punctuation">
			<return type="void" />
			<param index="0" name="shaped" type="RID" />
			<param index="1" name="punct" type="String" />
			<description>
				Sets custom punctuation character list, used for word breaking. If set to empty string, server defaults are used.
			</description>
		</method>
		<method name="shaped_text_set_direction">
			<return type="void" />
			<param index="0" name="shaped" type="RID" />
			<param index="1" name="direction" type="int" enum="TextServer.Direction" default="0" />
			<description>
				Sets desired text direction. If set to [constant DIRECTION_AUTO], direction will be detected based on the buffer contents and current locale.
				[b]Note:[/b] Direction is ignored if server does not support [constant FEATURE_BIDI_LAYOUT] feature (supported by [TextServerAdvanced]).
			</description>
		</method>
		<method name="shaped_text_set_orientation">
			<return type="void" />
			<param index="0" name="shaped" type="RID" />
			<param index="1" name="orientation" type="int" enum="TextServer.Orientation" default="0" />
			<description>
				Sets desired text orientation.
				[b]Note:[/b] Orientation is ignored if server does not support [constant FEATURE_VERTICAL_LAYOUT] feature (supported by [TextServerAdvanced]).
			</description>
		</method>
		<method name="shaped_text_set_preserve_control">
			<return type="void" />
			<param index="0" name="shaped" type="RID" />
			<param index="1" name="enabled" type="bool" />
			<description>
				If set to [code]true[/code] text buffer will display control characters.
			</description>
		</method>
		<method name="shaped_text_set_preserve_invalid">
			<return type="void" />
			<param index="0" name="shaped" type="RID" />
			<param index="1" name="enabled" type="bool" />
			<description>
				If set to [code]true[/code] text buffer will display invalid characters as hexadecimal codes, otherwise nothing is displayed.
			</description>
		</method>
		<method name="shaped_text_set_spacing">
			<return type="void" />
			<param index="0" name="shaped" type="RID" />
			<param index="1" name="spacing" type="int" enum="TextServer.SpacingType" />
			<param index="2" name="value" type="int" />
			<description>
				Sets extra spacing added between glyphs or lines in pixels.
			</description>
		</method>
		<method name="shaped_text_shape">
			<return type="bool" />
			<param index="0" name="shaped" type="RID" />
			<description>
				Shapes buffer if it's not shaped. Returns [code]true[/code] if the string is shaped successfully.
				[b]Note:[/b] It is not necessary to call this function manually, buffer will be shaped automatically as soon as any of its output data is requested.
			</description>
		</method>
		<method name="shaped_text_sort_logical">
			<return type="Dictionary[]" />
			<param index="0" name="shaped" type="RID" />
			<description>
				Returns text glyphs in the logical order.
			</description>
		</method>
		<method name="shaped_text_substr" qualifiers="const">
			<return type="RID" />
			<param index="0" name="shaped" type="RID" />
			<param index="1" name="start" type="int" />
			<param index="2" name="length" type="int" />
			<description>
				Returns text buffer for the substring of the text in the [param shaped] text buffer (including inline objects).
			</description>
		</method>
		<method name="shaped_text_tab_align">
			<return type="float" />
			<param index="0" name="shaped" type="RID" />
			<param index="1" name="tab_stops" type="PackedFloat32Array" />
			<description>
				Aligns shaped text to the given tab-stops.
			</description>
		</method>
		<method name="spoof_check" qualifiers="const">
			<return type="bool" />
			<param index="0" name="string" type="String" />
			<description>
				Returns [code]true[/code] if [param string] is likely to be an attempt at confusing the reader.
				[b]Note:[/b] Always returns [code]false[/code] if the server does not support the [constant FEATURE_UNICODE_SECURITY] feature.
			</description>
		</method>
		<method name="string_get_character_breaks" qualifiers="const">
			<return type="PackedInt32Array" />
			<param index="0" name="string" type="String" />
			<param index="1" name="language" type="String" default="&quot;&quot;" />
			<description>
				Returns array of the composite character boundaries.
				[codeblock]
				var ts = TextServerManager.get_primary_interface()
				print(ts.string_get_character_breaks("Test ❤️‍🔥 Test")) # Prints [1, 2, 3, 4, 5, 9, 10, 11, 12, 13, 14]
				[/codeblock]
			</description>
		</method>
		<method name="string_get_word_breaks" qualifiers="const">
			<return type="PackedInt32Array" />
			<param index="0" name="string" type="String" />
			<param index="1" name="language" type="String" default="&quot;&quot;" />
			<param index="2" name="chars_per_line" type="int" default="0" />
			<description>
				Returns an array of the word break boundaries. Elements in the returned array are the offsets of the start and end of words. Therefore the length of the array is always even.
				When [param chars_per_line] is greater than zero, line break boundaries are returned instead.
				[codeblock]
				var ts = TextServerManager.get_primary_interface()
<<<<<<< HEAD
				print(ts.string_get_word_breaks("The Redot Engine, 4")) # Prints [0, 3, 4, 9, 10, 16, 18, 19], which corresponds to the following substrings: "The", "Redot", "Engine", "4"
				print(ts.string_get_word_breaks("The Redot Engine, 4", "en", 5)) # Prints [0, 3, 4, 9, 10, 15, 15, 19], which corresponds to the following substrings: "The", "Redot", "Engin", "e, 4"
				print(ts.string_get_word_breaks("The Redot Engine, 4", "en", 10)) # Prints [0, 9, 10, 19], which corresponds to the following substrings: "The Redot", "Engine, 4"
=======
				# Corresponds to the substrings "The", "Godot", "Engine", and "4".
				print(ts.string_get_word_breaks("The Godot Engine, 4")) # Prints [0, 3, 4, 9, 10, 16, 18, 19]
				# Corresponds to the substrings "The", "Godot", "Engin", and "e, 4".
				print(ts.string_get_word_breaks("The Godot Engine, 4", "en", 5)) # Prints [0, 3, 4, 9, 10, 15, 15, 19]
				# Corresponds to the substrings "The Godot" and "Engine, 4".
				print(ts.string_get_word_breaks("The Godot Engine, 4", "en", 10)) # Prints [0, 9, 10, 19]
>>>>>>> bdf625bd
				[/codeblock]
			</description>
		</method>
		<method name="string_to_lower" qualifiers="const">
			<return type="String" />
			<param index="0" name="string" type="String" />
			<param index="1" name="language" type="String" default="&quot;&quot;" />
			<description>
				Returns the string converted to lowercase.
				[b]Note:[/b] Casing is locale dependent and context sensitive if server support [constant FEATURE_CONTEXT_SENSITIVE_CASE_CONVERSION] feature (supported by [TextServerAdvanced]).
				[b]Note:[/b] The result may be longer or shorter than the original.
			</description>
		</method>
		<method name="string_to_title" qualifiers="const">
			<return type="String" />
			<param index="0" name="string" type="String" />
			<param index="1" name="language" type="String" default="&quot;&quot;" />
			<description>
				Returns the string converted to title case.
				[b]Note:[/b] Casing is locale dependent and context sensitive if server support [constant FEATURE_CONTEXT_SENSITIVE_CASE_CONVERSION] feature (supported by [TextServerAdvanced]).
				[b]Note:[/b] The result may be longer or shorter than the original.
			</description>
		</method>
		<method name="string_to_upper" qualifiers="const">
			<return type="String" />
			<param index="0" name="string" type="String" />
			<param index="1" name="language" type="String" default="&quot;&quot;" />
			<description>
				Returns the string converted to uppercase.
				[b]Note:[/b] Casing is locale dependent and context sensitive if server support [constant FEATURE_CONTEXT_SENSITIVE_CASE_CONVERSION] feature (supported by [TextServerAdvanced]).
				[b]Note:[/b] The result may be longer or shorter than the original.
			</description>
		</method>
		<method name="strip_diacritics" qualifiers="const">
			<return type="String" />
			<param index="0" name="string" type="String" />
			<description>
				Strips diacritics from the string.
				[b]Note:[/b] The result may be longer or shorter than the original.
			</description>
		</method>
		<method name="tag_to_name" qualifiers="const">
			<return type="String" />
			<param index="0" name="tag" type="int" />
			<description>
				Converts OpenType tag to readable feature, variation, script, or language name.
			</description>
		</method>
	</methods>
	<constants>
		<constant name="FONT_ANTIALIASING_NONE" value="0" enum="FontAntialiasing">
			Font glyphs are rasterized as 1-bit bitmaps.
		</constant>
		<constant name="FONT_ANTIALIASING_GRAY" value="1" enum="FontAntialiasing">
			Font glyphs are rasterized as 8-bit grayscale anti-aliased bitmaps.
		</constant>
		<constant name="FONT_ANTIALIASING_LCD" value="2" enum="FontAntialiasing">
			Font glyphs are rasterized for LCD screens.
			LCD subpixel layout is determined by the value of [code]gui/theme/lcd_subpixel_layout[/code] project settings.
			LCD subpixel anti-aliasing mode is suitable only for rendering horizontal, unscaled text in 2D.
		</constant>
		<constant name="FONT_LCD_SUBPIXEL_LAYOUT_NONE" value="0" enum="FontLCDSubpixelLayout">
			Unknown or unsupported subpixel layout, LCD subpixel antialiasing is disabled.
		</constant>
		<constant name="FONT_LCD_SUBPIXEL_LAYOUT_HRGB" value="1" enum="FontLCDSubpixelLayout">
			Horizontal RGB subpixel layout.
		</constant>
		<constant name="FONT_LCD_SUBPIXEL_LAYOUT_HBGR" value="2" enum="FontLCDSubpixelLayout">
			Horizontal BGR subpixel layout.
		</constant>
		<constant name="FONT_LCD_SUBPIXEL_LAYOUT_VRGB" value="3" enum="FontLCDSubpixelLayout">
			Vertical RGB subpixel layout.
		</constant>
		<constant name="FONT_LCD_SUBPIXEL_LAYOUT_VBGR" value="4" enum="FontLCDSubpixelLayout">
			Vertical BGR subpixel layout.
		</constant>
		<constant name="FONT_LCD_SUBPIXEL_LAYOUT_MAX" value="5" enum="FontLCDSubpixelLayout">
			Represents the size of the [enum FontLCDSubpixelLayout] enum.
		</constant>
		<constant name="DIRECTION_AUTO" value="0" enum="Direction">
			Text direction is determined based on contents and current locale.
		</constant>
		<constant name="DIRECTION_LTR" value="1" enum="Direction">
			Text is written from left to right.
		</constant>
		<constant name="DIRECTION_RTL" value="2" enum="Direction">
			Text is written from right to left.
		</constant>
		<constant name="DIRECTION_INHERITED" value="3" enum="Direction">
			Text writing direction is the same as base string writing direction. Used for BiDi override only.
		</constant>
		<constant name="ORIENTATION_HORIZONTAL" value="0" enum="Orientation">
			Text is written horizontally.
		</constant>
		<constant name="ORIENTATION_VERTICAL" value="1" enum="Orientation">
			Left to right text is written vertically from top to bottom.
			Right to left text is written vertically from bottom to top.
		</constant>
		<constant name="JUSTIFICATION_NONE" value="0" enum="JustificationFlag" is_bitfield="true">
			Do not justify text.
		</constant>
		<constant name="JUSTIFICATION_KASHIDA" value="1" enum="JustificationFlag" is_bitfield="true">
			Justify text by adding and removing kashidas.
		</constant>
		<constant name="JUSTIFICATION_WORD_BOUND" value="2" enum="JustificationFlag" is_bitfield="true">
			Justify text by changing width of the spaces between the words.
		</constant>
		<constant name="JUSTIFICATION_TRIM_EDGE_SPACES" value="4" enum="JustificationFlag" is_bitfield="true">
			Remove trailing and leading spaces from the justified text.
		</constant>
		<constant name="JUSTIFICATION_AFTER_LAST_TAB" value="8" enum="JustificationFlag" is_bitfield="true">
			Only apply justification to the part of the text after the last tab.
		</constant>
		<constant name="JUSTIFICATION_CONSTRAIN_ELLIPSIS" value="16" enum="JustificationFlag" is_bitfield="true">
			Apply justification to the trimmed line with ellipsis.
		</constant>
		<constant name="JUSTIFICATION_SKIP_LAST_LINE" value="32" enum="JustificationFlag" is_bitfield="true">
			Do not apply justification to the last line of the paragraph.
		</constant>
		<constant name="JUSTIFICATION_SKIP_LAST_LINE_WITH_VISIBLE_CHARS" value="64" enum="JustificationFlag" is_bitfield="true">
			Do not apply justification to the last line of the paragraph with visible characters (takes precedence over [constant JUSTIFICATION_SKIP_LAST_LINE]).
		</constant>
		<constant name="JUSTIFICATION_DO_NOT_SKIP_SINGLE_LINE" value="128" enum="JustificationFlag" is_bitfield="true">
			Always apply justification to the paragraphs with a single line ([constant JUSTIFICATION_SKIP_LAST_LINE] and [constant JUSTIFICATION_SKIP_LAST_LINE_WITH_VISIBLE_CHARS] are ignored).
		</constant>
		<constant name="AUTOWRAP_OFF" value="0" enum="AutowrapMode">
			Autowrap is disabled.
		</constant>
		<constant name="AUTOWRAP_ARBITRARY" value="1" enum="AutowrapMode">
			Wraps the text inside the node's bounding rectangle by allowing to break lines at arbitrary positions, which is useful when very limited space is available.
		</constant>
		<constant name="AUTOWRAP_WORD" value="2" enum="AutowrapMode">
			Wraps the text inside the node's bounding rectangle by soft-breaking between words.
		</constant>
		<constant name="AUTOWRAP_WORD_SMART" value="3" enum="AutowrapMode">
			Behaves similarly to [constant AUTOWRAP_WORD], but force-breaks a word if that single word does not fit in one line.
		</constant>
		<constant name="BREAK_NONE" value="0" enum="LineBreakFlag" is_bitfield="true">
			Do not break the line.
		</constant>
		<constant name="BREAK_MANDATORY" value="1" enum="LineBreakFlag" is_bitfield="true">
			Break the line at the line mandatory break characters (e.g. [code]"\n"[/code]).
		</constant>
		<constant name="BREAK_WORD_BOUND" value="2" enum="LineBreakFlag" is_bitfield="true">
			Break the line between the words.
		</constant>
		<constant name="BREAK_GRAPHEME_BOUND" value="4" enum="LineBreakFlag" is_bitfield="true">
			Break the line between any unconnected graphemes.
		</constant>
		<constant name="BREAK_ADAPTIVE" value="8" enum="LineBreakFlag" is_bitfield="true">
			Should be used only in conjunction with [constant BREAK_WORD_BOUND], break the line between any unconnected graphemes, if it's impossible to break it between the words.
		</constant>
		<constant name="BREAK_TRIM_EDGE_SPACES" value="16" enum="LineBreakFlag" is_bitfield="true">
			Remove edge spaces from the broken line segments.
		</constant>
		<constant name="BREAK_TRIM_INDENT" value="32" enum="LineBreakFlag" is_bitfield="true">
			Subtract first line indentation width from all lines after the first one.
		</constant>
		<constant name="VC_CHARS_BEFORE_SHAPING" value="0" enum="VisibleCharactersBehavior">
			Trims text before the shaping. e.g, increasing [member Label.visible_characters] or [member RichTextLabel.visible_characters] value is visually identical to typing the text.
			[b]Note:[/b] In this mode, trimmed text is not processed at all. It is not accounted for in line breaking and size calculations.
		</constant>
		<constant name="VC_CHARS_AFTER_SHAPING" value="1" enum="VisibleCharactersBehavior">
			Displays glyphs that are mapped to the first [member Label.visible_characters] or [member RichTextLabel.visible_characters] characters from the beginning of the text.
		</constant>
		<constant name="VC_GLYPHS_AUTO" value="2" enum="VisibleCharactersBehavior">
			Displays [member Label.visible_ratio] or [member RichTextLabel.visible_ratio] glyphs, starting from the left or from the right, depending on [member Control.layout_direction] value.
		</constant>
		<constant name="VC_GLYPHS_LTR" value="3" enum="VisibleCharactersBehavior">
			Displays [member Label.visible_ratio] or [member RichTextLabel.visible_ratio] glyphs, starting from the left.
		</constant>
		<constant name="VC_GLYPHS_RTL" value="4" enum="VisibleCharactersBehavior">
			Displays [member Label.visible_ratio] or [member RichTextLabel.visible_ratio] glyphs, starting from the right.
		</constant>
		<constant name="OVERRUN_NO_TRIMMING" value="0" enum="OverrunBehavior">
			No text trimming is performed.
		</constant>
		<constant name="OVERRUN_TRIM_CHAR" value="1" enum="OverrunBehavior">
			Trims the text per character.
		</constant>
		<constant name="OVERRUN_TRIM_WORD" value="2" enum="OverrunBehavior">
			Trims the text per word.
		</constant>
		<constant name="OVERRUN_TRIM_ELLIPSIS" value="3" enum="OverrunBehavior">
			Trims the text per character and adds an ellipsis to indicate that parts are hidden.
		</constant>
		<constant name="OVERRUN_TRIM_WORD_ELLIPSIS" value="4" enum="OverrunBehavior">
			Trims the text per word and adds an ellipsis to indicate that parts are hidden.
		</constant>
		<constant name="OVERRUN_NO_TRIM" value="0" enum="TextOverrunFlag" is_bitfield="true">
			No trimming is performed.
		</constant>
		<constant name="OVERRUN_TRIM" value="1" enum="TextOverrunFlag" is_bitfield="true">
			Trims the text when it exceeds the given width.
		</constant>
		<constant name="OVERRUN_TRIM_WORD_ONLY" value="2" enum="TextOverrunFlag" is_bitfield="true">
			Trims the text per word instead of per grapheme.
		</constant>
		<constant name="OVERRUN_ADD_ELLIPSIS" value="4" enum="TextOverrunFlag" is_bitfield="true">
			Determines whether an ellipsis should be added at the end of the text.
		</constant>
		<constant name="OVERRUN_ENFORCE_ELLIPSIS" value="8" enum="TextOverrunFlag" is_bitfield="true">
			Determines whether the ellipsis at the end of the text is enforced and may not be hidden.
		</constant>
		<constant name="OVERRUN_JUSTIFICATION_AWARE" value="16" enum="TextOverrunFlag" is_bitfield="true">
			Accounts for the text being justified before attempting to trim it (see [enum JustificationFlag]).
		</constant>
		<constant name="GRAPHEME_IS_VALID" value="1" enum="GraphemeFlag" is_bitfield="true">
			Grapheme is supported by the font, and can be drawn.
		</constant>
		<constant name="GRAPHEME_IS_RTL" value="2" enum="GraphemeFlag" is_bitfield="true">
			Grapheme is part of right-to-left or bottom-to-top run.
		</constant>
		<constant name="GRAPHEME_IS_VIRTUAL" value="4" enum="GraphemeFlag" is_bitfield="true">
			Grapheme is not part of source text, it was added by justification process.
		</constant>
		<constant name="GRAPHEME_IS_SPACE" value="8" enum="GraphemeFlag" is_bitfield="true">
			Grapheme is whitespace.
		</constant>
		<constant name="GRAPHEME_IS_BREAK_HARD" value="16" enum="GraphemeFlag" is_bitfield="true">
			Grapheme is mandatory break point (e.g. [code]"\n"[/code]).
		</constant>
		<constant name="GRAPHEME_IS_BREAK_SOFT" value="32" enum="GraphemeFlag" is_bitfield="true">
			Grapheme is optional break point (e.g. space).
		</constant>
		<constant name="GRAPHEME_IS_TAB" value="64" enum="GraphemeFlag" is_bitfield="true">
			Grapheme is the tabulation character.
		</constant>
		<constant name="GRAPHEME_IS_ELONGATION" value="128" enum="GraphemeFlag" is_bitfield="true">
			Grapheme is kashida.
		</constant>
		<constant name="GRAPHEME_IS_PUNCTUATION" value="256" enum="GraphemeFlag" is_bitfield="true">
			Grapheme is punctuation character.
		</constant>
		<constant name="GRAPHEME_IS_UNDERSCORE" value="512" enum="GraphemeFlag" is_bitfield="true">
			Grapheme is underscore character.
		</constant>
		<constant name="GRAPHEME_IS_CONNECTED" value="1024" enum="GraphemeFlag" is_bitfield="true">
			Grapheme is connected to the previous grapheme. Breaking line before this grapheme is not safe.
		</constant>
		<constant name="GRAPHEME_IS_SAFE_TO_INSERT_TATWEEL" value="2048" enum="GraphemeFlag" is_bitfield="true">
			It is safe to insert a U+0640 before this grapheme for elongation.
		</constant>
		<constant name="GRAPHEME_IS_EMBEDDED_OBJECT" value="4096" enum="GraphemeFlag" is_bitfield="true">
			Grapheme is an object replacement character for the embedded object.
		</constant>
		<constant name="GRAPHEME_IS_SOFT_HYPHEN" value="8192" enum="GraphemeFlag" is_bitfield="true">
			Grapheme is a soft hyphen.
		</constant>
		<constant name="HINTING_NONE" value="0" enum="Hinting">
			Disables font hinting (smoother but less crisp).
		</constant>
		<constant name="HINTING_LIGHT" value="1" enum="Hinting">
			Use the light font hinting mode.
		</constant>
		<constant name="HINTING_NORMAL" value="2" enum="Hinting">
			Use the default font hinting mode (crisper but less smooth).
			[b]Note:[/b] This hinting mode changes both horizontal and vertical glyph metrics. If applied to monospace font, some glyphs might have different width.
		</constant>
		<constant name="SUBPIXEL_POSITIONING_DISABLED" value="0" enum="SubpixelPositioning">
			Glyph horizontal position is rounded to the whole pixel size, each glyph is rasterized once.
		</constant>
		<constant name="SUBPIXEL_POSITIONING_AUTO" value="1" enum="SubpixelPositioning">
			Glyph horizontal position is rounded based on font size.
			- To one quarter of the pixel size if font size is smaller or equal to [constant SUBPIXEL_POSITIONING_ONE_QUARTER_MAX_SIZE].
			- To one half of the pixel size if font size is smaller or equal to [constant SUBPIXEL_POSITIONING_ONE_HALF_MAX_SIZE].
			- To the whole pixel size for larger fonts.
		</constant>
		<constant name="SUBPIXEL_POSITIONING_ONE_HALF" value="2" enum="SubpixelPositioning">
			Glyph horizontal position is rounded to one half of the pixel size, each glyph is rasterized up to two times.
		</constant>
		<constant name="SUBPIXEL_POSITIONING_ONE_QUARTER" value="3" enum="SubpixelPositioning">
			Glyph horizontal position is rounded to one quarter of the pixel size, each glyph is rasterized up to four times.
		</constant>
		<constant name="SUBPIXEL_POSITIONING_ONE_HALF_MAX_SIZE" value="20" enum="SubpixelPositioning">
			Maximum font size which will use one half of the pixel subpixel positioning in [constant SUBPIXEL_POSITIONING_AUTO] mode.
		</constant>
		<constant name="SUBPIXEL_POSITIONING_ONE_QUARTER_MAX_SIZE" value="16" enum="SubpixelPositioning">
			Maximum font size which will use one quarter of the pixel subpixel positioning in [constant SUBPIXEL_POSITIONING_AUTO] mode.
		</constant>
		<constant name="FEATURE_SIMPLE_LAYOUT" value="1" enum="Feature">
			TextServer supports simple text layouts.
		</constant>
		<constant name="FEATURE_BIDI_LAYOUT" value="2" enum="Feature">
			TextServer supports bidirectional text layouts.
		</constant>
		<constant name="FEATURE_VERTICAL_LAYOUT" value="4" enum="Feature">
			TextServer supports vertical layouts.
		</constant>
		<constant name="FEATURE_SHAPING" value="8" enum="Feature">
			TextServer supports complex text shaping.
		</constant>
		<constant name="FEATURE_KASHIDA_JUSTIFICATION" value="16" enum="Feature">
			TextServer supports justification using kashidas.
		</constant>
		<constant name="FEATURE_BREAK_ITERATORS" value="32" enum="Feature">
			TextServer supports complex line/word breaking rules (e.g. dictionary based).
		</constant>
		<constant name="FEATURE_FONT_BITMAP" value="64" enum="Feature">
			TextServer supports loading bitmap fonts.
		</constant>
		<constant name="FEATURE_FONT_DYNAMIC" value="128" enum="Feature">
			TextServer supports loading dynamic (TrueType, OpeType, etc.) fonts.
		</constant>
		<constant name="FEATURE_FONT_MSDF" value="256" enum="Feature">
			TextServer supports multichannel signed distance field dynamic font rendering.
		</constant>
		<constant name="FEATURE_FONT_SYSTEM" value="512" enum="Feature">
			TextServer supports loading system fonts.
		</constant>
		<constant name="FEATURE_FONT_VARIABLE" value="1024" enum="Feature">
			TextServer supports variable fonts.
		</constant>
		<constant name="FEATURE_CONTEXT_SENSITIVE_CASE_CONVERSION" value="2048" enum="Feature">
			TextServer supports locale dependent and context sensitive case conversion.
		</constant>
		<constant name="FEATURE_USE_SUPPORT_DATA" value="4096" enum="Feature">
			TextServer require external data file for some features, see [method load_support_data].
		</constant>
		<constant name="FEATURE_UNICODE_IDENTIFIERS" value="8192" enum="Feature">
			TextServer supports UAX #31 identifier validation, see [method is_valid_identifier].
		</constant>
		<constant name="FEATURE_UNICODE_SECURITY" value="16384" enum="Feature">
			TextServer supports [url=https://unicode.org/reports/tr36/]Unicode Technical Report #36[/url] and [url=https://unicode.org/reports/tr39/]Unicode Technical Standard #39[/url] based spoof detection features.
		</constant>
		<constant name="CONTOUR_CURVE_TAG_ON" value="1" enum="ContourPointTag">
			Contour point is on the curve.
		</constant>
		<constant name="CONTOUR_CURVE_TAG_OFF_CONIC" value="0" enum="ContourPointTag">
			Contour point isn't on the curve, but serves as a control point for a conic (quadratic) Bézier arc.
		</constant>
		<constant name="CONTOUR_CURVE_TAG_OFF_CUBIC" value="2" enum="ContourPointTag">
			Contour point isn't on the curve, but serves as a control point for a cubic Bézier arc.
		</constant>
		<constant name="SPACING_GLYPH" value="0" enum="SpacingType">
			Spacing for each glyph.
		</constant>
		<constant name="SPACING_SPACE" value="1" enum="SpacingType">
			Spacing for the space character.
		</constant>
		<constant name="SPACING_TOP" value="2" enum="SpacingType">
			Spacing at the top of the line.
		</constant>
		<constant name="SPACING_BOTTOM" value="3" enum="SpacingType">
			Spacing at the bottom of the line.
		</constant>
		<constant name="SPACING_MAX" value="4" enum="SpacingType">
			Represents the size of the [enum SpacingType] enum.
		</constant>
		<constant name="FONT_BOLD" value="1" enum="FontStyle" is_bitfield="true">
			Font is bold.
		</constant>
		<constant name="FONT_ITALIC" value="2" enum="FontStyle" is_bitfield="true">
			Font is italic or oblique.
		</constant>
		<constant name="FONT_FIXED_WIDTH" value="4" enum="FontStyle" is_bitfield="true">
			Font have fixed-width characters.
		</constant>
		<constant name="STRUCTURED_TEXT_DEFAULT" value="0" enum="StructuredTextParser">
			Use default Unicode BiDi algorithm.
		</constant>
		<constant name="STRUCTURED_TEXT_URI" value="1" enum="StructuredTextParser">
			BiDi override for URI.
		</constant>
		<constant name="STRUCTURED_TEXT_FILE" value="2" enum="StructuredTextParser">
			BiDi override for file path.
		</constant>
		<constant name="STRUCTURED_TEXT_EMAIL" value="3" enum="StructuredTextParser">
			BiDi override for email.
		</constant>
		<constant name="STRUCTURED_TEXT_LIST" value="4" enum="StructuredTextParser">
			BiDi override for lists. Structured text options: list separator [String].
		</constant>
		<constant name="STRUCTURED_TEXT_GDSCRIPT" value="5" enum="StructuredTextParser">
			BiDi override for GDScript.
		</constant>
		<constant name="STRUCTURED_TEXT_CUSTOM" value="6" enum="StructuredTextParser">
			User defined structured text BiDi override function.
		</constant>
		<constant name="FIXED_SIZE_SCALE_DISABLE" value="0" enum="FixedSizeScaleMode">
			Bitmap font is not scaled.
		</constant>
		<constant name="FIXED_SIZE_SCALE_INTEGER_ONLY" value="1" enum="FixedSizeScaleMode">
			Bitmap font is scaled to the closest integer multiple of the font's fixed size. This is the recommended option for pixel art fonts.
		</constant>
		<constant name="FIXED_SIZE_SCALE_ENABLED" value="2" enum="FixedSizeScaleMode">
			Bitmap font is scaled to an arbitrary (fractional) size. This is the recommended option for non-pixel art fonts.
		</constant>
	</constants>
</class><|MERGE_RESOLUTION|>--- conflicted
+++ resolved
@@ -1772,18 +1772,12 @@
 				When [param chars_per_line] is greater than zero, line break boundaries are returned instead.
 				[codeblock]
 				var ts = TextServerManager.get_primary_interface()
-<<<<<<< HEAD
-				print(ts.string_get_word_breaks("The Redot Engine, 4")) # Prints [0, 3, 4, 9, 10, 16, 18, 19], which corresponds to the following substrings: "The", "Redot", "Engine", "4"
-				print(ts.string_get_word_breaks("The Redot Engine, 4", "en", 5)) # Prints [0, 3, 4, 9, 10, 15, 15, 19], which corresponds to the following substrings: "The", "Redot", "Engin", "e, 4"
-				print(ts.string_get_word_breaks("The Redot Engine, 4", "en", 10)) # Prints [0, 9, 10, 19], which corresponds to the following substrings: "The Redot", "Engine, 4"
-=======
-				# Corresponds to the substrings "The", "Godot", "Engine", and "4".
-				print(ts.string_get_word_breaks("The Godot Engine, 4")) # Prints [0, 3, 4, 9, 10, 16, 18, 19]
-				# Corresponds to the substrings "The", "Godot", "Engin", and "e, 4".
-				print(ts.string_get_word_breaks("The Godot Engine, 4", "en", 5)) # Prints [0, 3, 4, 9, 10, 15, 15, 19]
-				# Corresponds to the substrings "The Godot" and "Engine, 4".
-				print(ts.string_get_word_breaks("The Godot Engine, 4", "en", 10)) # Prints [0, 9, 10, 19]
->>>>>>> bdf625bd
+				# Corresponds to the substrings "The", "Redot", "Engine", and "4".
+				print(ts.string_get_word_breaks("The Redot Engine, 4")) # Prints [0, 3, 4, 9, 10, 16, 18, 19]
+				# Corresponds to the substrings "The", "Redot", "Engin", and "e, 4".
+				print(ts.string_get_word_breaks("The Redot Engine, 4", "en", 5)) # Prints [0, 3, 4, 9, 10, 15, 15, 19]
+				# Corresponds to the substrings "The Redot" and "Engine, 4".
+				print(ts.string_get_word_breaks("The Redot Engine, 4", "en", 10)) # Prints [0, 9, 10, 19]
 				[/codeblock]
 			</description>
 		</method>
