<?xml version="1.0" encoding="UTF-8"?>
<!-- Copyright 2017-2022 Rémi Verschelde <remi@godotengine.org> -->
<component type="desktop">
  <id>org.redotengine.Redot</id>
  <metadata_license>CC0-1.0</metadata_license>
  <project_license>MIT</project_license>
  <name>Redot Engine</name>
  <summary>Multi-platform 2D and 3D game engine with a feature-rich editor</summary>
<<<<<<< HEAD
  ​<launchable type="desktop-id">org.redotengine.Redot.desktop</launchable>
=======
  <launchable type="desktop-id">org.godotengine.Godot.desktop</launchable>
>>>>>>> cb411fa9
  <description>
    <p>
      Redot is forked from Godot which is an advanced, feature-packed, multi-platform 2D and 3D game
      engine. It provides a huge set of common tools, so you can just focus on
      making your game without reinventing the wheel.
    </p>
    <p>
      Redot is completely free and open source under the very permissive MIT
      license. No strings attached, no royalties, nothing. Your game is yours,
      down to the last line of engine code.
    </p>
  </description>
  <screenshots>
    <screenshot type="default" width="1330" height="720">
      <caption>3D project loaded in the Redot Engine editor</caption>
      <image>https://download.tuxfamily.org/godotengine/media/screenshots/editor_3d_fracteed-720p.jpg</image>
    </screenshot>
  </screenshots>
  <url type="homepage">https://redotengine.org</url>
  <url type="bugtracker">https://github.com/Redot-Engine/redot-engine/issues</url>
  <url type="faq">https://docs.godotengine.org/en/latest/about/faq.html</url>
  <url type="help">https://docs.godotengine.org</url>
  <url type="donation">https://www.savethechildren.org</url>
  <url type="translate">https://hosted.weblate.org/projects/godot-engine/godot</url>
  <developer_name>The Redot Engine Community</developer_name>
  <update_contact>redotengine@gmail.com</update_contact>
</component><|MERGE_RESOLUTION|>--- conflicted
+++ resolved
@@ -6,11 +6,7 @@
   <project_license>MIT</project_license>
   <name>Redot Engine</name>
   <summary>Multi-platform 2D and 3D game engine with a feature-rich editor</summary>
-<<<<<<< HEAD
-  ​<launchable type="desktop-id">org.redotengine.Redot.desktop</launchable>
-=======
-  <launchable type="desktop-id">org.godotengine.Godot.desktop</launchable>
->>>>>>> cb411fa9
+  <launchable type="desktop-id">org.redotengine.Redot.desktop</launchable>
   <description>
     <p>
       Redot is forked from Godot which is an advanced, feature-packed, multi-platform 2D and 3D game
