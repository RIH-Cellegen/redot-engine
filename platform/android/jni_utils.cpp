--- conflicted
+++ resolved
@@ -477,13 +477,9 @@
 		{ "[F", Variant::PACKED_FLOAT32_ARRAY },
 		{ "[D", Variant::PACKED_FLOAT64_ARRAY },
 		{ "[Ljava.lang.String;", Variant::PACKED_STRING_ARRAY },
-<<<<<<< HEAD
+		{ "[Ljava.lang.CharSequence;", Variant::PACKED_STRING_ARRAY },
 		{ "org.redotengine.godot.Dictionary", Variant::DICTIONARY },
-=======
-		{ "[Ljava.lang.CharSequence;", Variant::PACKED_STRING_ARRAY },
-		{ "org.godotengine.godot.Dictionary", Variant::DICTIONARY },
-		{ "org.godotengine.godot.variant.Callable", Variant::CALLABLE },
->>>>>>> a7a2a12b
+		{ "org.redotengine.godot.variant.Callable", Variant::CALLABLE },
 		{ nullptr, Variant::NIL }
 	};
 
@@ -498,42 +494,4 @@
 	}
 
 	return Variant::OBJECT;
-<<<<<<< HEAD
-}
-
-String get_jni_sig(const String &p_type) {
-	static struct {
-		const char *name;
-		const char *sig;
-	} _type_to_vtype[] = {
-		{ "void", "V" },
-		{ "boolean", "Z" },
-		{ "int", "I" },
-		{ "long", "J" },
-		{ "float", "F" },
-		{ "double", "D" },
-		{ "java.lang.String", "Ljava/lang/String;" },
-		{ "org.redotengine.godot.Dictionary", "Lorg/godotengine/godot/Dictionary;" },
-		{ "[I", "[I" },
-		{ "[J", "[J" },
-		{ "[B", "[B" },
-		{ "[F", "[F" },
-		{ "[D", "[D" },
-		{ "[Ljava.lang.String;", "[Ljava/lang/String;" },
-		{ nullptr, "V" }
-	};
-
-	int idx = 0;
-
-	while (_type_to_vtype[idx].name) {
-		if (p_type == _type_to_vtype[idx].name) {
-			return _type_to_vtype[idx].sig;
-		}
-
-		idx++;
-	}
-
-	return "L" + p_type.replace(".", "/") + ";";
-=======
->>>>>>> a7a2a12b
 }