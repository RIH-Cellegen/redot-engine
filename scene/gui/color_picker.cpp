/**************************************************************************/
/*  color_picker.cpp                                                      */
/**************************************************************************/
/*                         This file is part of:                          */
/*                             REDOT ENGINE                               */
/*                        https://redotengine.org                         */
/**************************************************************************/
/* Copyright (c) 2024-present Redot Engine contributors                   */
/*                                          (see REDOT_AUTHORS.md)        */
/* Copyright (c) 2014-present Godot Engine contributors (see AUTHORS.md). */
/* Copyright (c) 2007-2014 Juan Linietsky, Ariel Manzur.                  */
/*                                                                        */
/* Permission is hereby granted, free of charge, to any person obtaining  */
/* a copy of this software and associated documentation files (the        */
/* "Software"), to deal in the Software without restriction, including    */
/* without limitation the rights to use, copy, modify, merge, publish,    */
/* distribute, sublicense, and/or sell copies of the Software, and to     */
/* permit persons to whom the Software is furnished to do so, subject to  */
/* the following conditions:                                              */
/*                                                                        */
/* The above copyright notice and this permission notice shall be         */
/* included in all copies or substantial portions of the Software.        */
/*                                                                        */
/* THE SOFTWARE IS PROVIDED "AS IS", WITHOUT WARRANTY OF ANY KIND,        */
/* EXPRESS OR IMPLIED, INCLUDING BUT NOT LIMITED TO THE WARRANTIES OF     */
/* MERCHANTABILITY, FITNESS FOR A PARTICULAR PURPOSE AND NONINFRINGEMENT. */
/* IN NO EVENT SHALL THE AUTHORS OR COPYRIGHT HOLDERS BE LIABLE FOR ANY   */
/* CLAIM, DAMAGES OR OTHER LIABILITY, WHETHER IN AN ACTION OF CONTRACT,   */
/* TORT OR OTHERWISE, ARISING FROM, OUT OF OR IN CONNECTION WITH THE      */
/* SOFTWARE OR THE USE OR OTHER DEALINGS IN THE SOFTWARE.                 */
/**************************************************************************/

#include "color_picker.h"

#include "core/io/image.h"
#include "scene/gui/aspect_ratio_container.h"
#include "scene/gui/color_mode.h"
#include "scene/gui/file_dialog.h"
#include "scene/gui/grid_container.h"
#include "scene/gui/label.h"
#include "scene/gui/line_edit.h"
#include "scene/gui/margin_container.h"
#include "scene/gui/menu_button.h"
#include "scene/gui/panel.h"
#include "scene/gui/popup_menu.h"
#include "scene/gui/slider.h"
#include "scene/gui/spin_box.h"
#include "scene/gui/texture_rect.h"
#include "scene/resources/atlas_texture.h"
#include "scene/resources/color_palette.h"
#include "scene/resources/gradient_texture.h"
#include "scene/resources/image_texture.h"
#include "scene/resources/style_box_flat.h"
#include "scene/resources/style_box_texture.h"
#include "scene/theme/theme_db.h"
#include "thirdparty/misc/ok_color_shader.h"

void ColorPicker::_notification(int p_what) {
	switch (p_what) {
		case NOTIFICATION_ENTER_TREE: {
			_update_color();
		} break;

		case NOTIFICATION_READY: {
			// FIXME: The embedding check is needed to fix a bug in single-window mode (GH-93718).
			if (DisplayServer::get_singleton()->has_feature(DisplayServer::FEATURE_SCREEN_CAPTURE) && !get_tree()->get_root()->is_embedding_subwindows()) {
				btn_pick->set_tooltip_text(ETR("Pick a color from the screen."));
				btn_pick->connect(SceneStringName(pressed), callable_mp(this, &ColorPicker::_pick_button_pressed));
			} else {
				// On unsupported platforms, use a legacy method for color picking.
				btn_pick->set_tooltip_text(ETR("Pick a color from the application window."));
				btn_pick->connect(SceneStringName(pressed), callable_mp(this, &ColorPicker::_pick_button_pressed_legacy));
			}
		} break;

		case NOTIFICATION_TRANSLATION_CHANGED: {
			List<BaseButton *> buttons;
			preset_group->get_buttons(&buttons);
			for (List<BaseButton *>::Element *E = buttons.front(); E; E = E->next()) {
				Color preset_color = ((ColorPresetButton *)E->get())->get_preset_color();
				E->get()->set_tooltip_text(vformat(atr(ETR("Color: #%s\nLMB: Apply color\nRMB: Remove preset")), preset_color.to_html(preset_color.a < 1)));
			}

			buttons.clear();
			recent_preset_group->get_buttons(&buttons);
			for (List<BaseButton *>::Element *E = buttons.front(); E; E = E->next()) {
				Color preset_color = ((ColorPresetButton *)E->get())->get_preset_color();
				E->get()->set_tooltip_text(vformat(atr(ETR("Color: #%s\nLMB: Apply color")), preset_color.to_html(preset_color.a < 1)));
			}
		} break;

		case NOTIFICATION_THEME_CHANGED: {
			btn_pick->set_button_icon(theme_cache.screen_picker);
			_update_drop_down_arrow(btn_preset->is_pressed(), btn_preset);
			_update_drop_down_arrow(btn_recent_preset->is_pressed(), btn_recent_preset);
			btn_add_preset->set_button_icon(theme_cache.add_preset);
			menu_btn->set_button_icon(theme_cache.menu_option);

			btn_pick->set_custom_minimum_size(Size2(28 * theme_cache.base_scale, 0));
			btn_shape->set_custom_minimum_size(Size2(28 * theme_cache.base_scale, 0));
			btn_mode->set_custom_minimum_size(Size2(28 * theme_cache.base_scale, 0));

			uv_edit->set_custom_minimum_size(Size2(theme_cache.sv_width, theme_cache.sv_height));
			w_edit->set_custom_minimum_size(Size2(theme_cache.h_width, 0));

			wheel_edit->set_custom_minimum_size(Size2(theme_cache.sv_width, theme_cache.sv_height));
			wheel_margin->add_theme_constant_override("margin_bottom", 8 * theme_cache.base_scale);

			for (int i = 0; i < SLIDER_COUNT; i++) {
				labels[i]->set_custom_minimum_size(Size2(theme_cache.label_width, 0));
				sliders[i]->add_theme_constant_override(SNAME("center_grabber"), theme_cache.center_slider_grabbers);
			}
			alpha_label->set_custom_minimum_size(Size2(theme_cache.label_width, 0));
			alpha_slider->add_theme_constant_override(SNAME("center_grabber"), theme_cache.center_slider_grabbers);

			for (int i = 0; i < MODE_BUTTON_COUNT; i++) {
				mode_btns[i]->begin_bulk_theme_override();
				mode_btns[i]->add_theme_style_override(SceneStringName(pressed), theme_cache.mode_button_pressed);
				mode_btns[i]->add_theme_style_override(CoreStringName(normal), theme_cache.mode_button_normal);
				mode_btns[i]->add_theme_style_override(SceneStringName(hover), theme_cache.mode_button_hover);
				mode_btns[i]->end_bulk_theme_override();
			}

			shape_popup->set_item_icon(shape_popup->get_item_index(SHAPE_HSV_RECTANGLE), theme_cache.shape_rect);
			shape_popup->set_item_icon(shape_popup->get_item_index(SHAPE_HSV_WHEEL), theme_cache.shape_rect_wheel);
			shape_popup->set_item_icon(shape_popup->get_item_index(SHAPE_VHS_CIRCLE), theme_cache.shape_circle);
			shape_popup->set_item_icon(shape_popup->get_item_index(SHAPE_OKHSL_CIRCLE), theme_cache.shape_circle);

			if (current_shape != SHAPE_NONE) {
				btn_shape->set_button_icon(shape_popup->get_item_icon(current_shape));
			}

			internal_margin->begin_bulk_theme_override();
			internal_margin->add_theme_constant_override(SNAME("margin_bottom"), theme_cache.content_margin);
			internal_margin->add_theme_constant_override(SNAME("margin_left"), theme_cache.content_margin);
			internal_margin->add_theme_constant_override(SNAME("margin_right"), theme_cache.content_margin);
			internal_margin->add_theme_constant_override(SNAME("margin_top"), theme_cache.content_margin);
			internal_margin->end_bulk_theme_override();

			_reset_sliders_theme();

			if (Engine::get_singleton()->is_editor_hint()) {
				// Adjust for the width of the "Script" icon.
				text_type->set_custom_minimum_size(Size2(28 * theme_cache.base_scale, 0));
			}

			_update_presets();
			_update_recent_presets();
			_update_controls();
		} break;

		case NOTIFICATION_WM_CLOSE_REQUEST: {
			if (picker_window != nullptr && picker_window->is_visible()) {
				picker_window->hide();
			}
		} break;

		case NOTIFICATION_INTERNAL_PROCESS: {
			if (!is_picking_color) {
				return;
			}
			DisplayServer *ds = DisplayServer::get_singleton();
			Vector2 ofs = ds->mouse_get_position();
			picker_window->set_position(ofs - Vector2(28, 28));

			Color c = DisplayServer::get_singleton()->screen_get_pixel(ofs);

			picker_preview_style_box_color->set_bg_color(c);
			picker_preview_style_box->set_bg_color(c.get_luminance() < 0.5 ? Color(1.0f, 1.0f, 1.0f) : Color(0.0f, 0.0f, 0.0f));

			if (ds->has_feature(DisplayServer::FEATURE_SCREEN_EXCLUDE_FROM_CAPTURE)) {
				Ref<Image> zoom_preview_img = ds->screen_get_image_rect(Rect2i(ofs.x - 8, ofs.y - 8, 17, 17));
				picker_window->set_position(ofs - Vector2(28, 28));
				picker_texture_zoom->set_texture(ImageTexture::create_from_image(zoom_preview_img));
			} else {
				Size2i screen_size = ds->screen_get_size();
				picker_window->set_position(ofs + Vector2(ofs.x < screen_size.width / 2 ? 8 : -36, ofs.y < screen_size.height / 2 ? 8 : -36));
			}

			set_pick_color(c);
		}
	}
}

void ColorPicker::_update_theme_item_cache() {
	VBoxContainer::_update_theme_item_cache();

	theme_cache.base_scale = get_theme_default_base_scale();
}

void ColorPicker::init_shaders() {
	wheel_shader.instantiate();
	wheel_shader->set_code(R"(
// ColorPicker wheel shader.

shader_type canvas_item;

uniform float wheel_radius = 0.42;

void fragment() {
	float x = UV.x - 0.5;
	float y = UV.y - 0.5;
	float a = atan(y, x);
	x += 0.001;
	y += 0.001;
	float b = float(sqrt(x * x + y * y) < 0.5) * float(sqrt(x * x + y * y) > wheel_radius);
	x -= 0.002;
	float b2 = float(sqrt(x * x + y * y) < 0.5) * float(sqrt(x * x + y * y) > wheel_radius);
	y -= 0.002;
	float b3 = float(sqrt(x * x + y * y) < 0.5) * float(sqrt(x * x + y * y) > wheel_radius);
	x += 0.002;
	float b4 = float(sqrt(x * x + y * y) < 0.5) * float(sqrt(x * x + y * y) > wheel_radius);

	COLOR = vec4(clamp((abs(fract(((a - TAU) / TAU) + vec3(3.0, 2.0, 1.0) / 3.0) * 6.0 - 3.0) - 1.0), 0.0, 1.0), (b + b2 + b3 + b4) / 4.00);
}
)");

	circle_shader.instantiate();
	circle_shader->set_code(R"(
// ColorPicker circle shader.

shader_type canvas_item;

uniform float v = 1.0;

void fragment() {
	float x = UV.x - 0.5;
	float y = UV.y - 0.5;
	float a = atan(y, x);
	x += 0.001;
	y += 0.001;
	float b = float(sqrt(x * x + y * y) < 0.5);
	x -= 0.002;
	float b2 = float(sqrt(x * x + y * y) < 0.5);
	y -= 0.002;
	float b3 = float(sqrt(x * x + y * y) < 0.5);
	x += 0.002;
	float b4 = float(sqrt(x * x + y * y) < 0.5);

	COLOR = vec4(mix(vec3(1.0), clamp(abs(fract(vec3((a - TAU) / TAU) + vec3(1.0, 2.0 / 3.0, 1.0 / 3.0)) * 6.0 - vec3(3.0)) - vec3(1.0), 0.0, 1.0), ((float(sqrt(x * x + y * y)) * 2.0)) / 1.0) * vec3(v), (b + b2 + b3 + b4) / 4.00);
})");

	circle_ok_color_shader.instantiate();
	circle_ok_color_shader->set_code(OK_COLOR_SHADER + R"(
// ColorPicker ok color hsv circle shader.

uniform float ok_hsl_l = 1.0;

void fragment() {
	float x = UV.x - 0.5;
	float y = UV.y - 0.5;
	float h = atan(y, x) / (2.0 * M_PI);
	float s = sqrt(x * x + y * y) * 2.0;
	vec3 col = okhsl_to_srgb(vec3(h, s, ok_hsl_l));
	x += 0.001;
	y += 0.001;
	float b = float(sqrt(x * x + y * y) < 0.5);
	x -= 0.002;
	float b2 = float(sqrt(x * x + y * y) < 0.5);
	y -= 0.002;
	float b3 = float(sqrt(x * x + y * y) < 0.5);
	x += 0.002;
	float b4 = float(sqrt(x * x + y * y) < 0.5);
	COLOR = vec4(col, (b + b2 + b3 + b4) / 4.00);
})");
}

void ColorPicker::finish_shaders() {
	wheel_shader.unref();
	circle_shader.unref();
	circle_ok_color_shader.unref();
}

void ColorPicker::set_focus_on_line_edit() {
	callable_mp((Control *)c_text, &Control::grab_focus).call_deferred();
}

void ColorPicker::_update_controls() {
	int mode_sliders_count = modes[current_mode]->get_slider_count();

	for (int i = current_slider_count; i < mode_sliders_count; i++) {
		sliders[i]->show();
		labels[i]->show();
		values[i]->show();
	}
	for (int i = mode_sliders_count; i < current_slider_count; i++) {
		sliders[i]->hide();
		labels[i]->hide();
		values[i]->hide();
	}
	current_slider_count = mode_sliders_count;

	for (int i = 0; i < current_slider_count; i++) {
		labels[i]->set_text(modes[current_mode]->get_slider_label(i));
	}
	alpha_label->set_text("A");

	slider_theme_modified = modes[current_mode]->apply_theme();

	if (edit_alpha) {
		alpha_value->show();
		alpha_slider->show();
		alpha_label->show();
	} else {
		alpha_value->hide();
		alpha_slider->hide();
		alpha_label->hide();
	}

	switch (_get_actual_shape()) {
		case SHAPE_HSV_RECTANGLE:
			wheel_edit->hide();
			w_edit->show();
			uv_edit->show();
			btn_shape->show();
			break;
		case SHAPE_HSV_WHEEL:
			wheel_edit->show();
			w_edit->hide();
			uv_edit->hide();
			btn_shape->show();
			wheel->set_material(wheel_mat);
			break;
		case SHAPE_VHS_CIRCLE:
			wheel_edit->show();
			w_edit->show();
			uv_edit->hide();
			btn_shape->show();
			wheel->set_material(circle_mat);
			circle_mat->set_shader(circle_shader);
			break;
		case SHAPE_OKHSL_CIRCLE:
			wheel_edit->show();
			w_edit->show();
			uv_edit->hide();
			btn_shape->show();
			wheel->set_material(circle_mat);
			circle_mat->set_shader(circle_ok_color_shader);
			break;
		case SHAPE_NONE:
			wheel_edit->hide();
			w_edit->hide();
			uv_edit->hide();
			btn_shape->hide();
			break;
		default: {
		}
	}
}

void ColorPicker::_set_pick_color(const Color &p_color, bool p_update_sliders) {
	if (text_changed) {
		add_recent_preset(color);
		text_changed = false;
	}

	color = p_color;
	if (color != last_color) {
		_copy_color_to_hsv();
		last_color = color;
	}

	if (!is_inside_tree()) {
		return;
	}

	_update_color(p_update_sliders);
}

void ColorPicker::set_pick_color(const Color &p_color) {
	_set_pick_color(p_color, true); //because setters can't have more arguments
}

void ColorPicker::set_old_color(const Color &p_color) {
	old_color = p_color;
}

void ColorPicker::set_display_old_color(bool p_enabled) {
	display_old_color = p_enabled;
}

bool ColorPicker::is_displaying_old_color() const {
	return display_old_color;
}

void ColorPicker::set_edit_alpha(bool p_show) {
	if (edit_alpha == p_show) {
		return;
	}
	edit_alpha = p_show;
	_update_controls();

	if (!is_inside_tree()) {
		return;
	}

	_update_color();
	sample->queue_redraw();
}

bool ColorPicker::is_editing_alpha() const {
	return edit_alpha;
}

void ColorPicker::_slider_drag_started() {
	currently_dragging = true;
}

void ColorPicker::_slider_value_changed() {
	if (updating) {
		return;
	}

	color = modes[current_mode]->get_color();
	modes[current_mode]->_value_changed();

	if (current_mode == MODE_HSV) {
		h = sliders[0]->get_value() / 360.0;
		s = sliders[1]->get_value() / 100.0;
		v = sliders[2]->get_value() / 100.0;
		ok_hsl_h = color.get_ok_hsl_h();
		ok_hsl_s = color.get_ok_hsl_s();
		ok_hsl_l = color.get_ok_hsl_l();
		last_color = color;
	} else if (current_mode == MODE_OKHSL) {
		ok_hsl_h = sliders[0]->get_value() / 360.0;
		ok_hsl_s = sliders[1]->get_value() / 100.0;
		ok_hsl_l = sliders[2]->get_value() / 100.0;
		h = color.get_h();
		s = color.get_s();
		v = color.get_v();
		last_color = color;
	}

	_set_pick_color(color, false);
	if (!deferred_mode_enabled || !currently_dragging) {
		emit_signal(SNAME("color_changed"), color);
	}
}

void ColorPicker::_slider_drag_ended() {
	currently_dragging = false;
	if (deferred_mode_enabled) {
		emit_signal(SNAME("color_changed"), color);
	}
}

void ColorPicker::add_mode(ColorMode *p_mode) {
	modes.push_back(p_mode);
}

void ColorPicker::create_slider(GridContainer *gc, int idx) {
	Label *lbl = memnew(Label);
	lbl->set_v_size_flags(SIZE_SHRINK_CENTER);
	lbl->set_auto_translate_mode(AUTO_TRANSLATE_MODE_DISABLED);
	gc->add_child(lbl);

	HSlider *slider = memnew(HSlider);
	slider->set_v_size_flags(SIZE_SHRINK_CENTER);
	slider->set_focus_mode(FOCUS_NONE);
	gc->add_child(slider);

	SpinBox *val = memnew(SpinBox);
	slider->share(val);
	val->set_select_all_on_focus(true);
	gc->add_child(val);

	LineEdit *vle = val->get_line_edit();
	vle->connect(SceneStringName(text_changed), callable_mp(this, &ColorPicker::_text_changed));
	vle->connect(SceneStringName(gui_input), callable_mp(this, &ColorPicker::_line_edit_input));
	vle->set_horizontal_alignment(HORIZONTAL_ALIGNMENT_RIGHT);

	val->connect(SceneStringName(gui_input), callable_mp(this, &ColorPicker::_slider_or_spin_input));

	slider->set_h_size_flags(SIZE_EXPAND_FILL);

	slider->connect("drag_started", callable_mp(this, &ColorPicker::_slider_drag_started));
	slider->connect(SceneStringName(value_changed), callable_mp(this, &ColorPicker::_slider_value_changed).unbind(1));
	slider->connect("drag_ended", callable_mp(this, &ColorPicker::_slider_drag_ended).unbind(1));
	slider->connect(SceneStringName(draw), callable_mp(this, &ColorPicker::_slider_draw).bind(idx));
	slider->connect(SceneStringName(gui_input), callable_mp(this, &ColorPicker::_slider_or_spin_input));

	if (idx < SLIDER_COUNT) {
		sliders[idx] = slider;
		values[idx] = val;
		labels[idx] = lbl;
	} else {
		alpha_slider = slider;
		alpha_value = val;
		alpha_label = lbl;
	}
}

#ifdef TOOLS_ENABLED
void ColorPicker::set_editor_settings(Object *p_editor_settings) {
	if (editor_settings) {
		return;
	}
	editor_settings = p_editor_settings;

	if (preset_cache.is_empty()) {
		PackedColorArray saved_presets = editor_settings->call(SNAME("get_project_metadata"), "color_picker", "presets", PackedColorArray());
		for (int i = 0; i < saved_presets.size(); i++) {
			preset_cache.push_back(saved_presets[i]);
		}
	}

	for (const Color &preset : preset_cache) {
		presets.push_back(preset);
	}

	if (recent_preset_cache.is_empty()) {
		PackedColorArray saved_recent_presets = editor_settings->call(SNAME("get_project_metadata"), "color_picker", "recent_presets", PackedColorArray());
		for (int i = 0; i < saved_recent_presets.size(); i++) {
			recent_preset_cache.push_back(saved_recent_presets[i]);
		}
	}

	for (const Color &preset : recent_preset_cache) {
		recent_presets.push_back(preset);
	}

	_update_presets();
	_update_recent_presets();
}

void ColorPicker::set_quick_open_callback(const Callable &p_file_selected) {
	quick_open_callback = p_file_selected;
}

void ColorPicker::set_palette_saved_callback(const Callable &p_palette_saved) {
	palette_saved_callback = p_palette_saved;
}

#endif

HSlider *ColorPicker::get_slider(int p_idx) {
	if (p_idx < SLIDER_COUNT) {
		return sliders[p_idx];
	}
	return alpha_slider;
}

Vector<float> ColorPicker::get_active_slider_values() {
	Vector<float> cur_values;
	for (int i = 0; i < current_slider_count; i++) {
		cur_values.push_back(sliders[i]->get_value());
	}
	cur_values.push_back(alpha_slider->get_value());
	return cur_values;
}

void ColorPicker::_copy_color_to_hsv() {
	ok_hsl_h = color.get_ok_hsl_h();
	ok_hsl_s = color.get_ok_hsl_s();
	ok_hsl_l = color.get_ok_hsl_l();
	h = color.get_h();
	s = color.get_s();
	v = color.get_v();
}

void ColorPicker::_copy_hsv_to_color() {
	if (_get_actual_shape() == SHAPE_OKHSL_CIRCLE) {
		color.set_ok_hsl(ok_hsl_h, ok_hsl_s, ok_hsl_l, color.a);
	} else {
		color.set_hsv(h, s, v, color.a);
	}
}

void ColorPicker::_select_from_preset_container(const Color &p_color) {
	if (preset_group->get_pressed_button()) {
		preset_group->get_pressed_button()->set_pressed(false);
	}

	for (int i = 1; i < preset_container->get_child_count(); i++) {
		ColorPresetButton *current_btn = Object::cast_to<ColorPresetButton>(preset_container->get_child(i));
		if (current_btn && p_color == current_btn->get_preset_color()) {
			current_btn->set_pressed(true);
			break;
		}
	}
}

bool ColorPicker::_select_from_recent_preset_hbc(const Color &p_color) {
	for (int i = 0; i < recent_preset_hbc->get_child_count(); i++) {
		ColorPresetButton *current_btn = Object::cast_to<ColorPresetButton>(recent_preset_hbc->get_child(i));
		if (current_btn && p_color == current_btn->get_preset_color()) {
			current_btn->set_pressed(true);
			return true;
		}
	}
	return false;
}

ColorPicker::PickerShapeType ColorPicker::_get_actual_shape() const {
	return modes[current_mode]->get_shape_override() != SHAPE_MAX ? modes[current_mode]->get_shape_override() : current_shape;
}

void ColorPicker::_reset_sliders_theme() {
	Ref<StyleBoxFlat> style_box_flat(memnew(StyleBoxFlat));
	style_box_flat->set_content_margin(SIDE_TOP, 16 * theme_cache.base_scale);
	style_box_flat->set_bg_color(Color(0.2, 0.23, 0.31).lerp(Color(0, 0, 0, 1), 0.3).clamp());

	for (int i = 0; i < SLIDER_COUNT; i++) {
		sliders[i]->begin_bulk_theme_override();
		sliders[i]->add_theme_icon_override("grabber", theme_cache.bar_arrow);
		sliders[i]->add_theme_icon_override("grabber_highlight", theme_cache.bar_arrow);
		sliders[i]->add_theme_constant_override("grabber_offset", 8 * theme_cache.base_scale);
		if (!colorize_sliders) {
			sliders[i]->add_theme_style_override("slider", style_box_flat);
		}
		sliders[i]->end_bulk_theme_override();
	}

	alpha_slider->begin_bulk_theme_override();
	alpha_slider->add_theme_icon_override("grabber", theme_cache.bar_arrow);
	alpha_slider->add_theme_icon_override("grabber_highlight", theme_cache.bar_arrow);
	alpha_slider->add_theme_constant_override("grabber_offset", 8 * theme_cache.base_scale);
	if (!colorize_sliders) {
		alpha_slider->add_theme_style_override("slider", style_box_flat);
	}
	alpha_slider->end_bulk_theme_override();
}

void ColorPicker::_html_submitted(const String &p_html) {
	if (updating || text_is_constructor || !c_text->is_visible()) {
		return;
	}

	Color new_color = Color::from_string(p_html.strip_edges(), color);
	String html_no_prefix = p_html.strip_edges().trim_prefix("#");
	if (html_no_prefix.is_valid_hex_number(false)) {
		// Convert invalid HTML color codes that software like Figma supports.
		if (html_no_prefix.length() == 1) {
			// Turn `#1` into `#111111`.
			html_no_prefix = html_no_prefix.repeat(6);
		} else if (html_no_prefix.length() == 2) {
			// Turn `#12` into `#121212`.
			html_no_prefix = html_no_prefix.repeat(3);
		} else if (html_no_prefix.length() == 5) {
			// Turn `#12345` into `#11223344`.
			html_no_prefix = html_no_prefix.left(4);
		} else if (html_no_prefix.length() == 7) {
			// Turn `#1234567` into `#123456`.
			html_no_prefix = html_no_prefix.left(6);
		}
	}
	new_color = Color::from_string(html_no_prefix, new_color);

	if (!is_editing_alpha()) {
		new_color.a = color.a;
	}

	if (new_color.to_argb32() == color.to_argb32()) {
		return;
	}
	color = new_color;

	if (!is_inside_tree()) {
		return;
	}

	set_pick_color(color);
	emit_signal(SNAME("color_changed"), color);
}

void ColorPicker::_update_color(bool p_update_sliders) {
	updating = true;

	if (p_update_sliders) {
		float step = modes[current_mode]->get_slider_step();
		float spinbox_arrow_step = modes[current_mode]->get_spinbox_arrow_step();
		for (int i = 0; i < current_slider_count; i++) {
			sliders[i]->set_max(modes[current_mode]->get_slider_max(i));
			sliders[i]->set_allow_greater(modes[current_mode]->can_allow_greater());
			sliders[i]->set_step(step);
			values[i]->set_custom_arrow_step(spinbox_arrow_step);
			sliders[i]->set_value(modes[current_mode]->get_slider_value(i));
		}
		alpha_slider->set_max(modes[current_mode]->get_slider_max(current_slider_count));
		alpha_slider->set_step(step);
		alpha_slider->set_value(modes[current_mode]->get_slider_value(current_slider_count));
	}

	_update_text_value();

	sample->queue_redraw();
	uv_edit->queue_redraw();
	w_edit->queue_redraw();
	for (int i = 0; i < current_slider_count; i++) {
		sliders[i]->queue_redraw();
	}
	alpha_slider->queue_redraw();
	wheel->queue_redraw();
	wheel_uv->queue_redraw();
	updating = false;
}

void ColorPicker::_update_presets() {
	int preset_size = _get_preset_size();
	// Only update the preset button size if it has changed.
	if (preset_size != prev_preset_size) {
		prev_preset_size = preset_size;
		btn_add_preset->set_custom_minimum_size(Size2(preset_size, preset_size));
		for (int i = 1; i < preset_container->get_child_count(); i++) {
			ColorPresetButton *cpb = Object::cast_to<ColorPresetButton>(preset_container->get_child(i));
			cpb->set_custom_minimum_size(Size2(preset_size, preset_size));
		}
	}

#ifdef TOOLS_ENABLED
	if (editor_settings) {
		String cached_name = editor_settings->call(SNAME("get_project_metadata"), "color_picker", "palette_name", String());
		palette_path = editor_settings->call(SNAME("get_project_metadata"), "color_picker", "palette_path", String());
		bool palette_edited = editor_settings->call(SNAME("get_project_metadata"), "color_picker", "palette_edited", false);
		if (!cached_name.is_empty()) {
			palette_name->set_text(cached_name);
			if (btn_preset->is_pressed() && !presets.is_empty()) {
				palette_name->show();
			}

			if (palette_edited) {
				palette_name->set_text(vformat("%s*", palette_name->get_text().replace("*", "")));
				palette_name->set_tooltip_text(ETR("The changes to this palette have not been saved to a file."));
			}
		}
	}
#endif

	// Rebuild swatch color buttons, keeping the add-preset button in the first position.
	for (int i = 1; i < preset_container->get_child_count(); i++) {
		preset_container->get_child(i)->queue_free();
	}

	presets = preset_cache;
	for (const Color &preset : preset_cache) {
		_add_preset_button(preset_size, preset);
	}

	_notification(NOTIFICATION_VISIBILITY_CHANGED);
}

void ColorPicker::_update_recent_presets() {
#ifdef TOOLS_ENABLED
	if (editor_settings) {
		int recent_preset_count = recent_preset_hbc->get_child_count();
		for (int i = 0; i < recent_preset_count; i++) {
			memdelete(recent_preset_hbc->get_child(0));
		}

		recent_presets.clear();
		for (const Color &preset : recent_preset_cache) {
			recent_presets.push_back(preset);
		}

		int preset_size = _get_preset_size();
		for (const Color &preset : recent_presets) {
			_add_recent_preset_button(preset_size, preset);
		}

		_notification(NOTIFICATION_VISIBILITY_CHANGED);
	}
#endif
}

void ColorPicker::_text_type_toggled() {
	text_is_constructor = !text_is_constructor;
	if (text_is_constructor) {
		text_type->set_text("");
#ifdef TOOLS_ENABLED
		text_type->set_button_icon(get_editor_theme_icon(SNAME("Script")));
#endif

		c_text->set_editable(false);
		c_text->set_tooltip_text(RTR("Copy this constructor in a script."));
	} else {
		text_type->set_text("#");
		text_type->set_button_icon(nullptr);

		c_text->set_editable(true);
		c_text->set_tooltip_text(ETR("Enter a hex code (\"#ff0000\") or named color (\"red\")."));
	}
	_update_color();
}

Color ColorPicker::get_pick_color() const {
	return color;
}

Color ColorPicker::get_old_color() const {
	return old_color;
}

void ColorPicker::set_picker_shape(PickerShapeType p_shape) {
	ERR_FAIL_INDEX(p_shape, SHAPE_MAX);
	if (p_shape == current_shape) {
		return;
	}
	if (current_shape != SHAPE_NONE) {
		shape_popup->set_item_checked(current_shape, false);
	}
	if (p_shape != SHAPE_NONE) {
		shape_popup->set_item_checked(p_shape, true);
		btn_shape->set_button_icon(shape_popup->get_item_icon(p_shape));
	}

	current_shape = p_shape;

#ifdef TOOLS_ENABLED
	if (editor_settings) {
		editor_settings->call(SNAME("set_project_metadata"), "color_picker", "picker_shape", current_shape);
	}
#endif

	_copy_color_to_hsv();

	_update_controls();
	_update_color();
}

ColorPicker::PickerShapeType ColorPicker::get_picker_shape() const {
	return current_shape;
}

inline int ColorPicker::_get_preset_size() {
	return (int(get_minimum_size().width) - (preset_container->get_h_separation() * (PRESET_COLUMN_COUNT - 1))) / PRESET_COLUMN_COUNT;
}

void ColorPicker::_add_preset_button(int p_size, const Color &p_color) {
	ColorPresetButton *btn_preset_new = memnew(ColorPresetButton(p_color, p_size));
	btn_preset_new->set_tooltip_text(vformat(atr(ETR("Color: #%s\nLMB: Apply color\nRMB: Remove preset")), p_color.to_html(p_color.a < 1)));
	SET_DRAG_FORWARDING_GCDU(btn_preset_new, ColorPicker);
	btn_preset_new->set_button_group(preset_group);
	preset_container->add_child(btn_preset_new);
	btn_preset_new->set_pressed(true);
	btn_preset_new->connect(SceneStringName(gui_input), callable_mp(this, &ColorPicker::_preset_input).bind(p_color));
}

void ColorPicker::_add_recent_preset_button(int p_size, const Color &p_color) {
	ColorPresetButton *btn_preset_new = memnew(ColorPresetButton(p_color, p_size));
	btn_preset_new->set_tooltip_text(vformat(atr(ETR("Color: #%s\nLMB: Apply color")), p_color.to_html(p_color.a < 1)));
	btn_preset_new->set_button_group(recent_preset_group);
	recent_preset_hbc->add_child(btn_preset_new);
	recent_preset_hbc->move_child(btn_preset_new, 0);
	btn_preset_new->set_pressed(true);
	btn_preset_new->connect(SceneStringName(toggled), callable_mp(this, &ColorPicker::_recent_preset_pressed).bind(btn_preset_new));
}

void ColorPicker::_load_palette() {
	List<String> extensions;
	ResourceLoader::get_recognized_extensions_for_type("ColorPalette", &extensions);

	file_dialog->set_title(RTR("Load Color Palette"));
	file_dialog->clear_filters();
	for (const String &K : extensions) {
		file_dialog->add_filter("*." + K);
	}

	file_dialog->set_file_mode(FileDialog::FILE_MODE_OPEN_FILE);
	file_dialog->set_current_file("");
	file_dialog->popup_centered_ratio();
}

void ColorPicker::_save_palette(bool p_is_save_as) {
	if (!p_is_save_as && !palette_path.is_empty()) {
		file_dialog->set_file_mode(FileDialog::FILE_MODE_SAVE_FILE);
		_palette_file_selected(palette_path);
		return;
	} else {
		List<String> extensions;
		ResourceLoader::get_recognized_extensions_for_type("ColorPalette", &extensions);

		file_dialog->set_title(RTR("Save Color Palette"));
		file_dialog->clear_filters();
		for (const String &K : extensions) {
			file_dialog->add_filter("*." + K);
		}

		file_dialog->set_file_mode(FileDialog::FILE_MODE_SAVE_FILE);
		file_dialog->set_current_file("new_palette.tres");
		file_dialog->popup_centered_ratio();
	}
}

void ColorPicker::_quick_open_palette_file_selected(const String &p_path) {
	if (!file_dialog) {
		file_dialog = memnew(FileDialog);
		add_child(file_dialog, false, INTERNAL_MODE_FRONT);
		file_dialog->force_parent_owned();
		file_dialog->connect("file_selected", callable_mp(this, &ColorPicker::_palette_file_selected));
		file_dialog->set_access(FileDialog::ACCESS_FILESYSTEM);
		file_dialog->set_current_dir(Engine::get_singleton()->is_editor_hint() ? "res://" : "user://");
	}
	file_dialog->set_file_mode(FileDialog::FILE_MODE_OPEN_FILE);
	_palette_file_selected(p_path);
}

void ColorPicker::_palette_file_selected(const String &p_path) {
	switch (file_dialog->get_file_mode()) {
		case FileDialog::FileMode::FILE_MODE_OPEN_FILE: {
			Ref<ColorPalette> palette = ResourceLoader::load(p_path, "", ResourceFormatLoader::CACHE_MODE_IGNORE);
			ERR_FAIL_COND_MSG(palette.is_null(), vformat("Cannot open color palette file for reading at: %s", p_path));
			preset_cache.clear();
			presets.clear();

			PackedColorArray saved_presets = palette->get_colors();
			for (const Color &saved_preset : saved_presets) {
				preset_cache.push_back(saved_preset);
				presets.push_back(saved_preset);
			}

#ifdef TOOLS_ENABLED
			if (editor_settings) {
				const StringName set_project_metadata = SNAME("set_project_metadata");
				editor_settings->call(set_project_metadata, "color_picker", "presets", saved_presets);
				editor_settings->call(set_project_metadata, "color_picker", "palette_edited", false);
			}
#endif
		} break;
		case FileDialog::FileMode::FILE_MODE_SAVE_FILE: {
			ColorPalette *palette = memnew(ColorPalette);
			palette->set_colors(get_presets());
			Error error = ResourceSaver::save(palette, p_path);
			ERR_FAIL_COND_MSG(error != Error::OK, vformat("Cannot open color palette file for writing at: %s", p_path));
#ifdef TOOLS_ENABLED
			if (palette_saved_callback.is_valid()) {
				palette_saved_callback.call_deferred(p_path);
			}
#endif // TOOLS_ENABLED
		} break;
		default:
			break;
	}

	palette_name->set_text(p_path.get_file().get_basename());
	palette_name->set_tooltip_text("");
	palette_name->show();
	palette_path = p_path;
	btn_preset->set_pressed(true);
#ifdef TOOLS_ENABLED
	if (editor_settings) {
		editor_settings->call(SNAME("set_project_metadata"), "color_picker", "palette_name", palette_name->get_text());
		editor_settings->call(SNAME("set_project_metadata"), "color_picker", "palette_path", palette_path);
		editor_settings->call(SNAME("set_project_metadata"), "color_picker", "palette_edited", false);
	}
#endif
	_update_presets();
}

void ColorPicker::_show_hide_preset(const bool &p_is_btn_pressed, Button *p_btn_preset, Container *p_preset_container) {
	if (p_is_btn_pressed) {
		p_preset_container->show();
	} else {
		p_preset_container->hide();
	}
	_update_drop_down_arrow(p_is_btn_pressed, p_btn_preset);

	palette_name->hide();
	if (btn_preset->is_pressed() && !palette_name->get_text().is_empty()) {
		palette_name->show();
	}
}

void ColorPicker::_update_drop_down_arrow(const bool &p_is_btn_pressed, Button *p_btn_preset) {
	if (p_is_btn_pressed) {
		p_btn_preset->set_button_icon(theme_cache.expanded_arrow);
	} else {
		p_btn_preset->set_button_icon(theme_cache.folded_arrow);
	}
}

void ColorPicker::_set_mode_popup_value(ColorModeType p_mode) {
	ERR_FAIL_INDEX(p_mode, MODE_MAX + 1);

	if (p_mode == MODE_MAX) {
		set_colorize_sliders(!colorize_sliders);
	} else {
		set_color_mode(p_mode);
	}
}

Variant ColorPicker::_get_drag_data_fw(const Point2 &p_point, Control *p_from_control) {
	ColorPresetButton *dragged_preset_button = Object::cast_to<ColorPresetButton>(p_from_control);

	if (!dragged_preset_button) {
		return Variant();
	}

	ColorPresetButton *drag_preview = memnew(ColorPresetButton(dragged_preset_button->get_preset_color(), _get_preset_size()));
	set_drag_preview(drag_preview);

	Dictionary drag_data;
	drag_data["type"] = "color_preset";
	drag_data["color_preset"] = dragged_preset_button->get_index();

	return drag_data;
}

bool ColorPicker::_can_drop_data_fw(const Point2 &p_point, const Variant &p_data, Control *p_from_control) const {
	Dictionary d = p_data;
	if (!d.has("type") || String(d["type"]) != "color_preset") {
		return false;
	}
	return true;
}

void ColorPicker::_drop_data_fw(const Point2 &p_point, const Variant &p_data, Control *p_from_control) {
	Dictionary d = p_data;
	if (!d.has("type")) {
		return;
	}

	if (String(d["type"]) == "color_preset") {
		int preset_from_id = d["color_preset"];
		int hover_now = p_from_control->get_index();

		if (preset_from_id == hover_now || hover_now == -1) {
			return;
		}
		preset_container->move_child(preset_container->get_child(preset_from_id), hover_now);
	}
}

void ColorPicker::add_preset(const Color &p_color) {
	List<Color>::Element *e = presets.find(p_color);
	if (e) {
		presets.move_to_back(e);
		preset_cache.move_to_back(preset_cache.find(p_color));

		preset_container->move_child(preset_group->get_pressed_button(), preset_container->get_child_count() - 1);
	} else {
		presets.push_back(p_color);
		preset_cache.push_back(p_color);

		_add_preset_button(_get_preset_size(), p_color);
	}

	if (!palette_name->get_text().is_empty()) {
		palette_name->set_text(vformat("%s*", palette_name->get_text().trim_suffix("*")));
		palette_name->set_tooltip_text(ETR("The changes to this palette have not been saved to a file."));
	}

#ifdef TOOLS_ENABLED
	if (editor_settings) {
		PackedColorArray arr_to_save = get_presets();
		const StringName set_project_metadata = SNAME("set_project_metadata");
		editor_settings->call(set_project_metadata, "color_picker", "presets", arr_to_save);
		editor_settings->call(set_project_metadata, "color_picker", "palette_edited", true);
	}
#endif
}

void ColorPicker::add_recent_preset(const Color &p_color) {
	if (!_select_from_recent_preset_hbc(p_color)) {
		if (recent_preset_hbc->get_child_count() >= PRESET_COLUMN_COUNT) {
			recent_preset_cache.pop_front();
			recent_presets.pop_front();
			recent_preset_hbc->get_child(PRESET_COLUMN_COUNT - 1)->queue_free();
		}
		recent_presets.push_back(p_color);
		recent_preset_cache.push_back(p_color);
		_add_recent_preset_button(_get_preset_size(), p_color);
	}
	_select_from_preset_container(p_color);

#ifdef TOOLS_ENABLED
	if (editor_settings) {
		PackedColorArray arr_to_save = get_recent_presets();
		editor_settings->call(SNAME("set_project_metadata"), "color_picker", "recent_presets", arr_to_save);
	}
#endif
}

void ColorPicker::erase_preset(const Color &p_color) {
	List<Color>::Element *e = presets.find(p_color);
	if (e) {
		presets.erase(e);
		preset_cache.erase(preset_cache.find(p_color));

		// Find preset button to remove.
		for (int i = 1; i < preset_container->get_child_count(); i++) {
			ColorPresetButton *current_btn = Object::cast_to<ColorPresetButton>(preset_container->get_child(i));
			if (current_btn && p_color == current_btn->get_preset_color()) {
				current_btn->queue_free();
				break;
			}
		}

		palette_name->set_text(vformat("%s*", palette_name->get_text().replace("*", "")));
		palette_name->set_tooltip_text(ETR("The changes to this palette have not been saved to a file."));
		if (presets.is_empty()) {
			palette_name->set_text("");
			palette_path = String();
			palette_name->hide();
		}

#ifdef TOOLS_ENABLED
		if (editor_settings) {
			PackedColorArray arr_to_save = get_presets();
			const StringName set_project_metadata = SNAME("set_project_metadata");
			editor_settings->call(set_project_metadata, "color_picker", "presets", arr_to_save);
			editor_settings->call(set_project_metadata, "color_picker", "palette_edited", true);
			editor_settings->call(set_project_metadata, "color_picker", "palette_name", palette_name->get_text());
			editor_settings->call(set_project_metadata, "color_picker", "palette_path", palette_path);
		}
#endif
	}
}

void ColorPicker::erase_recent_preset(const Color &p_color) {
	List<Color>::Element *e = recent_presets.find(p_color);
	if (e) {
		recent_presets.erase(e);
		recent_preset_cache.erase(recent_preset_cache.find(p_color));

		// Find recent preset button to remove.
		for (int i = 1; i < recent_preset_hbc->get_child_count(); i++) {
			ColorPresetButton *current_btn = Object::cast_to<ColorPresetButton>(recent_preset_hbc->get_child(i));
			if (current_btn && p_color == current_btn->get_preset_color()) {
				current_btn->queue_free();
				break;
			}
		}

#ifdef TOOLS_ENABLED
		if (editor_settings) {
			PackedColorArray arr_to_save = get_recent_presets();
			editor_settings->call(SNAME("set_project_metadata"), "color_picker", "recent_presets", arr_to_save);
		}
#endif
	}
}

PackedColorArray ColorPicker::get_presets() const {
	PackedColorArray arr;
	arr.resize(presets.size());
	int i = 0;
	for (List<Color>::ConstIterator itr = presets.begin(); itr != presets.end(); ++itr, ++i) {
		arr.set(i, *itr);
	}
	return arr;
}

PackedColorArray ColorPicker::get_recent_presets() const {
	PackedColorArray arr;
	arr.resize(recent_presets.size());
	int i = 0;
	for (List<Color>::ConstIterator itr = recent_presets.begin(); itr != recent_presets.end(); ++itr, ++i) {
		arr.set(i, *itr);
	}
	return arr;
}

void ColorPicker::set_color_mode(ColorModeType p_mode) {
	ERR_FAIL_INDEX(p_mode, MODE_MAX);

	if (current_mode == p_mode) {
		return;
	}

	if (slider_theme_modified) {
		_reset_sliders_theme();
	}

	mode_popup->set_item_checked(current_mode, false);
	mode_popup->set_item_checked(p_mode, true);

	if (p_mode < MODE_BUTTON_COUNT) {
		mode_btns[p_mode]->set_pressed(true);
	} else if (current_mode < MODE_BUTTON_COUNT) {
		mode_btns[current_mode]->set_pressed(false);
	}

	current_mode = p_mode;

#ifdef TOOLS_ENABLED
	if (editor_settings) {
		editor_settings->call(SNAME("set_project_metadata"), "color_picker", "color_mode", current_mode);
	}
#endif

	if (!is_inside_tree()) {
		return;
	}

	_update_controls();
	_update_color();
}

ColorPicker::ColorModeType ColorPicker::get_color_mode() const {
	return current_mode;
}

void ColorPicker::set_colorize_sliders(bool p_colorize_sliders) {
	if (colorize_sliders == p_colorize_sliders) {
		return;
	}

	colorize_sliders = p_colorize_sliders;
	mode_popup->set_item_checked(MODE_MAX + 1, colorize_sliders);

	if (colorize_sliders) {
		Ref<StyleBoxEmpty> style_box_empty(memnew(StyleBoxEmpty));

		if (!slider_theme_modified) {
			for (int i = 0; i < SLIDER_COUNT; i++) {
				sliders[i]->add_theme_style_override("slider", style_box_empty);
			}
		}
		alpha_slider->add_theme_style_override("slider", style_box_empty);
	} else {
		Ref<StyleBoxFlat> style_box_flat(memnew(StyleBoxFlat));
		style_box_flat->set_content_margin(SIDE_TOP, 16 * theme_cache.base_scale);
		style_box_flat->set_bg_color(Color(0.2, 0.23, 0.31).lerp(Color(0, 0, 0, 1), 0.3).clamp());

		if (!slider_theme_modified) {
			for (int i = 0; i < SLIDER_COUNT; i++) {
				sliders[i]->add_theme_style_override("slider", style_box_flat);
			}
		}
		alpha_slider->add_theme_style_override("slider", style_box_flat);
	}
}

bool ColorPicker::is_colorizing_sliders() const {
	return colorize_sliders;
}

void ColorPicker::set_deferred_mode(bool p_enabled) {
	deferred_mode_enabled = p_enabled;
}

bool ColorPicker::is_deferred_mode() const {
	return deferred_mode_enabled;
}

void ColorPicker::_update_text_value() {
	bool text_visible = true;
	if (text_is_constructor) {
		String t = "Color(" + String::num(color.r, 3) + ", " + String::num(color.g, 3) + ", " + String::num(color.b, 3);
		if (edit_alpha && color.a < 1) {
			t += ", " + String::num(color.a, 3) + ")";
		} else {
			t += ")";
		}
		c_text->set_text(t);
	}

	if (color.r > 1 || color.g > 1 || color.b > 1 || color.r < 0 || color.g < 0 || color.b < 0) {
		text_visible = false;
	} else if (!text_is_constructor) {
		c_text->set_text(color.to_html(edit_alpha && color.a < 1));
	}

	text_type->set_visible(text_visible);
	c_text->set_visible(text_visible);
}

void ColorPicker::_sample_input(const Ref<InputEvent> &p_event) {
	if (!display_old_color) {
		return;
	}
	const Ref<InputEventMouseButton> mb = p_event;
	if (mb.is_valid() && mb->is_pressed() && mb->get_button_index() == MouseButton::LEFT) {
		const Rect2 rect_old = Rect2(Point2(), Size2(sample->get_size().width * 0.5, sample->get_size().height * 0.95));
		if (rect_old.has_point(mb->get_position())) {
			// Revert to the old color when left-clicking the old color sample.
			set_pick_color(old_color);
			emit_signal(SNAME("color_changed"), color);
		}
	}
}

void ColorPicker::_sample_draw() {
	// Covers the right half of the sample if the old color is being displayed,
	// or the whole sample if it's not being displayed.
	Rect2 rect_new;

	if (display_old_color) {
		rect_new = Rect2(Point2(sample->get_size().width * 0.5, 0), Size2(sample->get_size().width * 0.5, sample->get_size().height * 0.95));

		// Draw both old and new colors for easier comparison (only if spawned from a ColorPickerButton).
		const Rect2 rect_old = Rect2(Point2(), Size2(sample->get_size().width * 0.5, sample->get_size().height * 0.95));

		if (old_color.a < 1.0) {
			sample->draw_texture_rect(theme_cache.sample_bg, rect_old, true);
		}

		sample->draw_rect(rect_old, old_color);

		if (!old_color.is_equal_approx(color)) {
			// Draw a revert indicator to indicate that the old sample can be clicked to revert to this old color.
			// Adapt icon color to the background color (taking alpha checkerboard into account) so that it's always visible.
			sample->draw_texture(theme_cache.sample_revert,
					rect_old.size * 0.5 - theme_cache.sample_revert->get_size() * 0.5,
					Math::lerp(0.75f, old_color.get_luminance(), old_color.a) < 0.455 ? Color(1, 1, 1) : (Color(0.01, 0.01, 0.01)));
		}

		if (old_color.r > 1 || old_color.g > 1 || old_color.b > 1) {
			// Draw an indicator to denote that the old color is "overbright" and can't be displayed accurately in the preview.
			sample->draw_texture(theme_cache.overbright_indicator, Point2());
		}
	} else {
		rect_new = Rect2(Point2(), Size2(sample->get_size().width, sample->get_size().height * 0.95));
	}

	if (color.a < 1.0) {
		sample->draw_texture_rect(theme_cache.sample_bg, rect_new, true);
	}

	sample->draw_rect(rect_new, color);

	if (color.r > 1 || color.g > 1 || color.b > 1) {
		// Draw an indicator to denote that the new color is "overbright" and can't be displayed accurately in the preview.
		sample->draw_texture(theme_cache.overbright_indicator, Point2(display_old_color ? sample->get_size().width * 0.5 : 0, 0));
	}
}

void ColorPicker::_hsv_draw(int p_which, Control *c) {
	if (!c) {
		return;
	}

	PickerShapeType actual_shape = _get_actual_shape();
	if (p_which == 0) {
<<<<<<< HEAD
		Vector<Point2> points;
		Color col = color;
		Vector2 center = c->get_size() / 2.0;

		if (current_shape == SHAPE_HSV_RECTANGLE || current_shape == SHAPE_HSV_WHEEL) {
			points.resize(4);
			Vector<Color> colors2;
			if (current_shape == SHAPE_HSV_WHEEL) {
				real_t ring_radius_x = Math_SQRT12 * c->get_size().width * 0.42;
				real_t ring_radius_y = Math_SQRT12 * c->get_size().height * 0.42;
=======
		Color col = color;
		Vector2 center = c->get_size() / 2.0;

		if (actual_shape == SHAPE_HSV_RECTANGLE || actual_shape == SHAPE_HSV_WHEEL) {
			Vector<Point2> points;
			Vector<Color> colors;
			Vector<Color> colors2;
			points.resize(4);
			colors.resize(4);
			colors2.resize(4);
			if (actual_shape == SHAPE_HSV_RECTANGLE) {
				points.set(0, Vector2());
				points.set(1, Vector2(c->get_size().x, 0));
				points.set(2, c->get_size());
				points.set(3, Vector2(0, c->get_size().y));
			} else {
				real_t ring_radius_x = Math_SQRT12 * c->get_size().width * WHEEL_RADIUS;
				real_t ring_radius_y = Math_SQRT12 * c->get_size().height * WHEEL_RADIUS;
>>>>>>> 5b52b4b5

				points.set(0, center - Vector2(ring_radius_x, ring_radius_y));
				points.set(1, center + Vector2(ring_radius_x, -ring_radius_y));
				points.set(2, center + Vector2(ring_radius_x, ring_radius_y));
				points.set(3, center + Vector2(-ring_radius_x, ring_radius_y));
<<<<<<< HEAD
			} else {
				points.set(0, Vector2());
				points.set(1, Vector2(c->get_size().x, 0));
				points.set(2, c->get_size());
				points.set(3, Vector2(0, c->get_size().y));
			}
			Vector<Color> colors = {
				Color(1, 1, 1, 1),
				Color(1, 1, 1, 1),
				Color(0, 0, 0, 1),
				Color(0, 0, 0, 1)
			};
=======
			}
			colors.set(0, Color(1, 1, 1, 1));
			colors.set(1, Color(1, 1, 1, 1));
			colors.set(2, Color(0, 0, 0, 1));
			colors.set(3, Color(0, 0, 0, 1));
>>>>>>> 5b52b4b5
			c->draw_polygon(points, colors);

			col.set_hsv(h, 1, 1);
			col.a = 0;
<<<<<<< HEAD
			colors2.append(col);
			col.a = 1;
			colors2.append(col);
			col.set_hsv(h, 1, 0);
			colors2.append(col);
			col.a = 0;
			colors2.append(col);
=======
			colors2.set(0, col);
			col.a = 1;
			colors2.set(1, col);
			col.set_hsv(h, 1, 0);
			colors2.set(2, col);
			col.a = 0;
			colors2.set(3, col);
>>>>>>> 5b52b4b5
			c->draw_polygon(points, colors2);
		}

		int x;
		int y;
		if (actual_shape == SHAPE_VHS_CIRCLE || actual_shape == SHAPE_OKHSL_CIRCLE) {
			Vector2 hue_offset;
			if (actual_shape == SHAPE_OKHSL_CIRCLE) {
				hue_offset = center * Vector2(Math::cos(ok_hsl_h * Math_TAU), Math::sin(ok_hsl_h * Math_TAU)) * ok_hsl_s;
			} else {
				hue_offset = center * Vector2(Math::cos(h * Math_TAU), Math::sin(h * Math_TAU)) * s;
			}
			x = center.x + hue_offset.x - (theme_cache.picker_cursor->get_width() / 2);
			y = center.y + hue_offset.y - (theme_cache.picker_cursor->get_height() / 2);
		} else {
			real_t corner_x = (c == wheel_uv) ? center.x - Math_SQRT12 * c->get_size().width * WHEEL_RADIUS : 0;
			real_t corner_y = (c == wheel_uv) ? center.y - Math_SQRT12 * c->get_size().height * WHEEL_RADIUS : 0;

			Size2 real_size(c->get_size().x - corner_x * 2, c->get_size().y - corner_y * 2);
			x = CLAMP(real_size.x * s, 0, real_size.x) + corner_x - (theme_cache.picker_cursor->get_width() / 2);
			y = CLAMP(real_size.y - real_size.y * v, 0, real_size.y) + corner_y - (theme_cache.picker_cursor->get_height() / 2);
		}
		Color _col = color;
		_col.a = 1.0;
		c->draw_texture(theme_cache.picker_cursor_bg, Point2(x, y), _col);
		c->draw_texture(theme_cache.picker_cursor, Point2(x, y));

		if (actual_shape == SHAPE_HSV_WHEEL) {
<<<<<<< HEAD
			const real_t near_wheel_radius_multiplier = 0.8375;
			const real_t wheel_radis_center_multipler = near_wheel_radius_multiplier + (1.0 - near_wheel_radius_multiplier) / 2;
			real_t wheel_x = center.x + (center.x * Math::cos(h * Math_TAU) * wheel_radis_center_multipler);
			real_t wheel_y = center.y + (center.y * Math::sin(h * Math_TAU) * wheel_radis_center_multipler);
			Point2 wheel_picker_pos = Point2(wheel_x, wheel_y);

			c->draw_set_transform(wheel_picker_pos, center.angle_to_point(wheel_picker_pos), Size2(1, 1));
			c->draw_texture(theme_cache.wheel_picker_cursor, Point2(-theme_cache.wheel_picker_cursor->get_width() / 2, -theme_cache.wheel_picker_cursor->get_height() / 2));
			c->draw_set_transform(Point2(), 0, Size2(1, 1));
=======
			float _radius = WHEEL_RADIUS * 2.0;
			_radius += (1.0 - _radius) * 0.5;
			Point2 pos = center - (theme_cache.picker_cursor->get_size() * 0.5) + Point2(center.x * Math::cos(h * Math_TAU) * _radius, center.y * Math::sin(h * Math_TAU) * _radius);
			c->draw_texture(theme_cache.picker_cursor, pos);
>>>>>>> 5b52b4b5
		}

	} else if (p_which == 1) {
		if (actual_shape == SHAPE_HSV_RECTANGLE) {
			c->draw_set_transform(Point2(), -Math_PI / 2, Size2(c->get_size().x, -c->get_size().y));
			c->draw_texture_rect(theme_cache.color_hue, Rect2(Point2(), Size2(1, 1)));
			c->draw_set_transform(Point2(), 0, Size2(1, 1));
			int y = c->get_size().y - c->get_size().y * (1.0 - h);
			Color col;
			col.set_hsv(h, 1, 1);
			c->draw_line(Point2(0, y), Point2(c->get_size().x, y), col.inverted());
		} else if (actual_shape == SHAPE_OKHSL_CIRCLE) {
			Vector<Point2> points;
			Vector<Color> colors;
			Color col;
			col.set_ok_hsl(ok_hsl_h, ok_hsl_s, 1);
			Color col2;
			col2.set_ok_hsl(ok_hsl_h, ok_hsl_s, 0.5);
			Color col3;
			col3.set_ok_hsl(ok_hsl_h, ok_hsl_s, 0);
			points.resize(6);
			colors.resize(6);
			points.set(0, Vector2(c->get_size().x, 0));
			points.set(1, Vector2(c->get_size().x, c->get_size().y * 0.5));
			points.set(2, c->get_size());
			points.set(3, Vector2(0, c->get_size().y));
			points.set(4, Vector2(0, c->get_size().y * 0.5));
			points.set(5, Vector2());
			colors.set(0, col);
			colors.set(1, col2);
			colors.set(2, col3);
			colors.set(3, col3);
			colors.set(4, col2);
			colors.set(5, col);
			c->draw_polygon(points, colors);
			int y = c->get_size().y - c->get_size().y * CLAMP(ok_hsl_l, 0, 1);
			col.set_ok_hsl(ok_hsl_h, 1, ok_hsl_l);
			c->draw_line(Point2(0, y), Point2(c->get_size().x, y), col.inverted());
		} else if (actual_shape == SHAPE_VHS_CIRCLE) {
			Vector<Point2> points;
			Vector<Color> colors;
			Color col;
			col.set_hsv(h, s, 1);
			points.resize(4);
			colors.resize(4);
			points.set(0, Vector2());
			points.set(1, Vector2(c->get_size().x, 0));
			points.set(2, c->get_size());
			points.set(3, Vector2(0, c->get_size().y));
			colors.set(0, col);
			colors.set(1, col);
			colors.set(2, Color(0, 0, 0));
			colors.set(3, Color(0, 0, 0));
			c->draw_polygon(points, colors);
			int y = c->get_size().y - c->get_size().y * CLAMP(v, 0, 1);
			col.set_hsv(h, 1, v);
			c->draw_line(Point2(0, y), Point2(c->get_size().x, y), col.inverted());
		}
	} else if (p_which == 2) {
		c->draw_rect(Rect2(Point2(), c->get_size()), Color(1, 1, 1));
		if (actual_shape == SHAPE_VHS_CIRCLE) {
			circle_mat->set_shader_parameter("v", v);
		} else if (actual_shape == SHAPE_OKHSL_CIRCLE) {
			circle_mat->set_shader_parameter("ok_hsl_l", ok_hsl_l);
		}
	}
}

void ColorPicker::_slider_draw(int p_which) {
	if (colorize_sliders) {
		modes[current_mode]->slider_draw(p_which);
	}
}

void ColorPicker::_uv_input(const Ref<InputEvent> &p_event, Control *c) {
	Ref<InputEventMouseButton> bev = p_event;
	PickerShapeType actual_shape = _get_actual_shape();

	if (bev.is_valid()) {
		if (bev->is_pressed() && bev->get_button_index() == MouseButton::LEFT) {
			Vector2 center = c->get_size() / 2.0;
			if (actual_shape == SHAPE_VHS_CIRCLE || actual_shape == SHAPE_OKHSL_CIRCLE) {
				real_t dist = center.distance_to(bev->get_position());
				if (dist <= center.x) {
					real_t rad = center.angle_to_point(bev->get_position());
					h = ((rad >= 0) ? rad : (Math_TAU + rad)) / Math_TAU;
					s = CLAMP(dist / center.x, 0, 1);
					ok_hsl_h = h;
					ok_hsl_s = s;
				} else {
					return;
				}
			} else {
				real_t corner_x = (c == wheel_uv) ? center.x - Math_SQRT12 * c->get_size().width * 0.42 : 0;
				real_t corner_y = (c == wheel_uv) ? center.y - Math_SQRT12 * c->get_size().height * 0.42 : 0;
				Size2 real_size(c->get_size().x - corner_x * 2, c->get_size().y - corner_y * 2);

				if (bev->get_position().x < corner_x || bev->get_position().x > c->get_size().x - corner_x ||
						bev->get_position().y < corner_y || bev->get_position().y > c->get_size().y - corner_y) {
					{
						real_t dist = center.distance_to(bev->get_position());

						if (dist >= center.x * 0.84 && dist <= center.x) {
							real_t rad = center.angle_to_point(bev->get_position());
							h = ((rad >= 0) ? rad : (Math_TAU + rad)) / Math_TAU;
							spinning = true;
						} else {
							return;
						}
					}
				}

				if (!spinning) {
					real_t x = CLAMP(bev->get_position().x - corner_x, 0, real_size.x);
					real_t y = CLAMP(bev->get_position().y - corner_y, 0, real_size.y);

					s = x / real_size.x;
					v = 1.0 - y / real_size.y;
				}
			}

			changing_color = true;

			_copy_hsv_to_color();
			last_color = color;
			set_pick_color(color);

			if (!deferred_mode_enabled) {
				emit_signal(SNAME("color_changed"), color);
			}
		} else if (!bev->is_pressed() && bev->get_button_index() == MouseButton::LEFT) {
			if (deferred_mode_enabled) {
				emit_signal(SNAME("color_changed"), color);
			}
			add_recent_preset(color);
			changing_color = false;
			spinning = false;
		} else {
			changing_color = false;
			spinning = false;
		}
	}

	Ref<InputEventMouseMotion> mev = p_event;

	if (mev.is_valid()) {
		if (!changing_color) {
			return;
		}

		Vector2 center = c->get_size() / 2.0;
		if (actual_shape == SHAPE_VHS_CIRCLE || actual_shape == SHAPE_OKHSL_CIRCLE) {
			real_t dist = center.distance_to(mev->get_position());
			real_t rad = center.angle_to_point(mev->get_position());
			h = ((rad >= 0) ? rad : (Math_TAU + rad)) / Math_TAU;
			s = CLAMP(dist / center.x, 0, 1);
			ok_hsl_h = h;
			ok_hsl_s = s;
		} else {
			if (spinning) {
				real_t rad = center.angle_to_point(mev->get_position());
				h = ((rad >= 0) ? rad : (Math_TAU + rad)) / Math_TAU;
			} else {
				real_t corner_x = (c == wheel_uv) ? center.x - Math_SQRT12 * c->get_size().width * 0.42 : 0;
				real_t corner_y = (c == wheel_uv) ? center.y - Math_SQRT12 * c->get_size().height * 0.42 : 0;
				Size2 real_size(c->get_size().x - corner_x * 2, c->get_size().y - corner_y * 2);

				real_t x = CLAMP(mev->get_position().x - corner_x, 0, real_size.x);
				real_t y = CLAMP(mev->get_position().y - corner_y, 0, real_size.y);

				s = x / real_size.x;
				v = 1.0 - y / real_size.y;
			}
		}

		_copy_hsv_to_color();
		last_color = color;
		set_pick_color(color);

		if (!deferred_mode_enabled) {
			emit_signal(SNAME("color_changed"), color);
		}
	}
}

void ColorPicker::_w_input(const Ref<InputEvent> &p_event) {
	Ref<InputEventMouseButton> bev = p_event;
	PickerShapeType actual_shape = _get_actual_shape();

	if (bev.is_valid()) {
		if (bev->is_pressed() && bev->get_button_index() == MouseButton::LEFT) {
			changing_color = true;
			float y = CLAMP((float)bev->get_position().y, 0, w_edit->get_size().height);
			if (actual_shape == SHAPE_VHS_CIRCLE || actual_shape == SHAPE_OKHSL_CIRCLE) {
				v = 1.0 - (y / w_edit->get_size().height);
				ok_hsl_l = v;
			} else {
				h = y / w_edit->get_size().height;
			}
		} else {
			changing_color = false;
		}

		_copy_hsv_to_color();
		last_color = color;
		set_pick_color(color);

		if (!bev->is_pressed() && bev->get_button_index() == MouseButton::LEFT) {
			add_recent_preset(color);
			emit_signal(SNAME("color_changed"), color);
		} else if (!deferred_mode_enabled) {
			emit_signal(SNAME("color_changed"), color);
		}
	}

	Ref<InputEventMouseMotion> mev = p_event;

	if (mev.is_valid()) {
		if (!changing_color) {
			return;
		}
		float y = CLAMP((float)mev->get_position().y, 0, w_edit->get_size().height);
		if (actual_shape == SHAPE_VHS_CIRCLE || actual_shape == SHAPE_OKHSL_CIRCLE) {
			v = 1.0 - (y / w_edit->get_size().height);
			ok_hsl_l = v;
		} else {
			h = y / w_edit->get_size().height;
		}

		_copy_hsv_to_color();
		last_color = color;
		set_pick_color(color);

		if (!deferred_mode_enabled) {
			emit_signal(SNAME("color_changed"), color);
		}
	}
}

void ColorPicker::_slider_or_spin_input(const Ref<InputEvent> &p_event) {
	if (line_edit_mouse_release) {
		line_edit_mouse_release = false;
		return;
	}
	Ref<InputEventMouseButton> bev = p_event;
	if (bev.is_valid() && !bev->is_pressed() && bev->get_button_index() == MouseButton::LEFT) {
		add_recent_preset(color);
	}
}

void ColorPicker::_line_edit_input(const Ref<InputEvent> &p_event) {
	Ref<InputEventMouseButton> bev = p_event;
	if (bev.is_valid() && !bev->is_pressed() && bev->get_button_index() == MouseButton::LEFT) {
		line_edit_mouse_release = true;
	}
}

void ColorPicker::_preset_input(const Ref<InputEvent> &p_event, const Color &p_color) {
	Ref<InputEventMouseButton> bev = p_event;

	if (bev.is_valid()) {
		if (bev->is_pressed() && bev->get_button_index() == MouseButton::LEFT) {
			set_pick_color(p_color);
			add_recent_preset(color);
			emit_signal(SNAME("color_changed"), p_color);
		} else if (bev->is_pressed() && bev->get_button_index() == MouseButton::RIGHT && can_add_swatches) {
			erase_preset(p_color);
			emit_signal(SNAME("preset_removed"), p_color);
		}
	}
}

void ColorPicker::_recent_preset_pressed(const bool p_pressed, ColorPresetButton *p_preset) {
	if (!p_pressed) {
		return;
	}
	set_pick_color(p_preset->get_preset_color());

	recent_presets.move_to_back(recent_presets.find(p_preset->get_preset_color()));
	List<Color>::Element *e = recent_preset_cache.find(p_preset->get_preset_color());
	if (e) {
		recent_preset_cache.move_to_back(e);
	}

	recent_preset_hbc->move_child(p_preset, 0);
	emit_signal(SNAME("color_changed"), p_preset->get_preset_color());
}

void ColorPicker::_text_changed(const String &) {
	text_changed = true;
}

void ColorPicker::_add_preset_pressed() {
	add_preset(color);
	emit_signal(SNAME("preset_added"), color);
}

void ColorPicker::_pick_button_pressed() {
	is_picking_color = true;

	if (!picker_window) {
		picker_window = memnew(Popup);
		bool has_feature_exclude_from_capture = DisplayServer::get_singleton()->has_feature(DisplayServer::FEATURE_SCREEN_EXCLUDE_FROM_CAPTURE);
		if (!has_feature_exclude_from_capture) {
			picker_window->set_size(Vector2i(28, 28));
		} else {
			picker_window->set_size(Vector2i(55, 72));
			picker_window->set_flag(Window::FLAG_EXCLUDE_FROM_CAPTURE, true); // Only supported on MacOS and Windows.
		}
		picker_window->connect(SceneStringName(visibility_changed), callable_mp(this, &ColorPicker::_pick_finished));
		picker_window->connect(SceneStringName(window_input), callable_mp(this, &ColorPicker::_target_gui_input));

		picker_preview = memnew(Panel);
		picker_preview->set_mouse_filter(MOUSE_FILTER_IGNORE);
		picker_preview->set_size(Vector2i(55, 72));
		picker_window->add_child(picker_preview);

		picker_preview_color = memnew(Panel);
		picker_preview_color->set_mouse_filter(MOUSE_FILTER_IGNORE);
		if (!has_feature_exclude_from_capture) {
			picker_preview_color->set_size(Vector2i(24, 24));
			picker_preview_color->set_position(Vector2i(2, 2));
		} else {
			picker_preview_color->set_size(Vector2i(51, 15));
			picker_preview_color->set_position(Vector2i(2, 55));
		}
		picker_preview->add_child(picker_preview_color);

		if (has_feature_exclude_from_capture) {
			picker_texture_zoom = memnew(TextureRect);
			picker_texture_zoom->set_mouse_filter(MOUSE_FILTER_IGNORE);
			picker_texture_zoom->set_custom_minimum_size(Vector2i(51, 51));
			picker_texture_zoom->set_position(Vector2i(2, 2));
			picker_texture_zoom->set_texture_filter(CanvasItem::TEXTURE_FILTER_NEAREST);
			picker_preview->add_child(picker_texture_zoom);
		}

		picker_preview_style_box.instantiate();
		picker_preview->add_theme_style_override(SceneStringName(panel), picker_preview_style_box);

		picker_preview_style_box_color.instantiate();
		picker_preview_color->add_theme_style_override(SceneStringName(panel), picker_preview_style_box_color);

		add_child(picker_window, false, INTERNAL_MODE_FRONT);
	}
	set_process_internal(true);

	picker_window->popup();
}

void ColorPicker::_target_gui_input(const Ref<InputEvent> &p_event) {
	const Ref<InputEventMouseButton> mouse_event = p_event;
	if (mouse_event.is_valid() && mouse_event->is_pressed()) {
		picker_window->hide();
		_pick_finished();
	}
}

void ColorPicker::_pick_finished() {
	if (picker_window->is_visible()) {
		return;
	}

	if (Input::get_singleton()->is_action_just_pressed(SNAME("ui_cancel"))) {
		set_pick_color(old_color);
	} else {
		emit_signal(SNAME("color_changed"), color);
	}
	is_picking_color = false;
	set_process_internal(false);
}

void ColorPicker::_update_menu_items() {
	if (!options_menu) {
		options_menu = memnew(PopupMenu);
		add_child(options_menu, false, INTERNAL_MODE_FRONT);
		options_menu->force_parent_owned();
		options_menu->connect("id_pressed", callable_mp(this, &ColorPicker::_options_menu_cbk));
	}

	options_menu->clear();
	options_menu->reset_size();

	if (!presets.is_empty()) {
		options_menu->add_icon_item(get_theme_icon(SNAME("save"), SNAME("FileDialog")), RTR("Save"), static_cast<int>(MenuOption::MENU_SAVE));
		options_menu->set_item_tooltip(-1, ETR("Save the current color palette to reuse later."));
	}
	if (!palette_path.is_empty()) {
		options_menu->add_icon_item(get_theme_icon(SNAME("save"), SNAME("FileDialog")), RTR("Save As"), static_cast<int>(MenuOption::MENU_SAVE_AS));
		options_menu->set_item_tooltip(-1, ETR("Save the current color palette as a new to reuse later."));
	}
	options_menu->add_icon_item(get_theme_icon(SNAME("load"), SNAME("FileDialog")), RTR("Load"), static_cast<int>(MenuOption::MENU_LOAD));
	options_menu->set_item_tooltip(-1, ETR("Load existing color palette."));

	if (Engine::get_singleton()->is_editor_hint()) {
		options_menu->add_icon_item(get_theme_icon(SNAME("load"), SNAME("FileDialog")), RTR("Quick Load"), static_cast<int>(MenuOption::MENU_QUICKLOAD));
		options_menu->set_item_tooltip(-1, ETR("Load existing color palette."));
	}

	if (!presets.is_empty()) {
		options_menu->add_icon_item(get_theme_icon(SNAME("clear"), SNAME("FileDialog")), RTR("Clear"), static_cast<int>(MenuOption::MENU_CLEAR));
		options_menu->set_item_tooltip(-1, ETR("Clear the currently loaded color palettes in the picker."));
	}
}

void ColorPicker::_update_menu() {
	_update_menu_items();
	Rect2 gt = menu_btn->get_screen_rect();
	menu_btn->reset_size();
	int min_size = menu_btn->get_minimum_size().width;
	Vector2 popup_pos = gt.get_end() - Vector2(min_size, 0);
	options_menu->set_position(popup_pos);
	options_menu->popup();
}

void ColorPicker::_options_menu_cbk(int p_which) {
	if (!file_dialog) {
		file_dialog = memnew(FileDialog);
		add_child(file_dialog, false, INTERNAL_MODE_FRONT);
		file_dialog->force_parent_owned();
		file_dialog->connect("file_selected", callable_mp(this, &ColorPicker::_palette_file_selected));
		file_dialog->set_access(FileDialog::ACCESS_FILESYSTEM);
		file_dialog->set_current_dir(Engine::get_singleton()->is_editor_hint() ? "res://" : "user://");
	}

	MenuOption option = static_cast<MenuOption>(p_which);
	switch (option) {
		case MenuOption::MENU_SAVE:
			_save_palette(false);
			break;
		case MenuOption::MENU_SAVE_AS:
			_save_palette(true);
			break;
		case MenuOption::MENU_LOAD:
			_load_palette();
			break;

#ifdef TOOLS_ENABLED
		case MenuOption::MENU_QUICKLOAD:
			if (quick_open_callback.is_valid()) {
				file_dialog->set_file_mode(FileDialog::FILE_MODE_OPEN_FILE);
				quick_open_callback.call_deferred();
			}
			break;
#endif // TOOLS_ENABLED
		case MenuOption::MENU_CLEAR: {
			PackedColorArray colors = get_presets();
			for (Color c : colors) {
				erase_preset(c);
			}

			palette_name->set_text("");
			palette_name->set_tooltip_text("");
			palette_path = String();
			btn_preset->set_pressed(false);

#ifdef TOOLS_ENABLED
			if (editor_settings) {
				editor_settings->call(SNAME("set_project_metadata"), "color_picker", "palette_name", palette_name->get_text());
				editor_settings->call(SNAME("set_project_metadata"), "color_picker", "palette_path", palette_path);
				editor_settings->call(SNAME("set_project_metadata"), "color_picker", "palette_edited", false);
			}
#endif // TOOLS_ENABLED

		}

		break;
		default:
			break;
	}
}

void ColorPicker::_pick_button_pressed_legacy() {
	if (!is_inside_tree()) {
		return;
	}

	if (!picker_window) {
		picker_window = memnew(Popup);
		picker_window->hide();
		picker_window->set_transient(true);
		add_child(picker_window, false, INTERNAL_MODE_FRONT);

		picker_texture_rect = memnew(TextureRect);
		picker_texture_rect->set_anchors_preset(Control::PRESET_FULL_RECT);
		picker_texture_rect->set_expand_mode(TextureRect::EXPAND_IGNORE_SIZE);
		picker_texture_rect->set_default_cursor_shape(Control::CURSOR_CROSS);
		picker_window->add_child(picker_texture_rect);
		picker_texture_rect->connect(SceneStringName(gui_input), callable_mp(this, &ColorPicker::_picker_texture_input));

		bool has_feature_exclude_from_capture = DisplayServer::get_singleton()->has_feature(DisplayServer::FEATURE_SCREEN_EXCLUDE_FROM_CAPTURE);
		picker_preview = memnew(Panel);
		picker_preview->set_mouse_filter(MOUSE_FILTER_IGNORE);
		if (!has_feature_exclude_from_capture) {
			picker_preview->set_size(Vector2i(28, 28));
		} else {
			picker_preview->set_size(Vector2i(55, 72));
		}
		picker_window->add_child(picker_preview);

		picker_preview_color = memnew(Panel);
		picker_preview_color->set_mouse_filter(MOUSE_FILTER_IGNORE);
		if (!has_feature_exclude_from_capture) {
			picker_preview_color->set_size(Vector2i(24, 24));
			picker_preview_color->set_position(Vector2i(2, 2));
		} else {
			picker_preview_color->set_size(Vector2i(51, 15));
			picker_preview_color->set_position(Vector2i(2, 55));
		}
		picker_preview->add_child(picker_preview_color);

		if (has_feature_exclude_from_capture) {
			picker_texture_zoom = memnew(TextureRect);
			picker_texture_zoom->set_mouse_filter(MOUSE_FILTER_IGNORE);
			picker_texture_zoom->set_custom_minimum_size(Vector2i(51, 51));
			picker_texture_zoom->set_position(Vector2i(2, 2));
			picker_texture_zoom->set_texture_filter(CanvasItem::TEXTURE_FILTER_NEAREST);
			picker_preview->add_child(picker_texture_zoom);
		}

		picker_preview_style_box.instantiate();
		picker_preview->add_theme_style_override(SceneStringName(panel), picker_preview_style_box);

		picker_preview_style_box_color.instantiate();
		picker_preview_color->add_theme_style_override(SceneStringName(panel), picker_preview_style_box_color);
	}

	Rect2i screen_rect;
	if (picker_window->is_embedded()) {
		Ref<ImageTexture> tx = ImageTexture::create_from_image(picker_window->get_embedder()->get_texture()->get_image());
		screen_rect = picker_window->get_embedder()->get_visible_rect();
		picker_window->set_position(Point2i());
		picker_texture_rect->set_texture(tx);

		Ref<AtlasTexture> atlas;
		atlas.instantiate();
		atlas->set_atlas(tx);
		picker_texture_zoom->set_texture(atlas);
	} else {
		screen_rect = picker_window->get_parent_rect();
		picker_window->set_position(screen_rect.position);

		Ref<Image> target_image = Image::create_empty(screen_rect.size.x, screen_rect.size.y, false, Image::FORMAT_RGB8);
		DisplayServer *ds = DisplayServer::get_singleton();

		// Add the Texture of each Window to the Image.
		Vector<DisplayServer::WindowID> wl = ds->get_window_list();
		// FIXME: sort windows by visibility.
		for (const DisplayServer::WindowID &window_id : wl) {
			Window *w = Window::get_from_id(window_id);
			if (!w) {
				continue;
			}

			Ref<Image> img = w->get_texture()->get_image();
			if (img.is_null() || img->is_empty()) {
				continue;
			}
			img->convert(Image::FORMAT_RGB8);
			target_image->blit_rect(img, Rect2i(Point2i(0, 0), img->get_size()), w->get_position());
		}

		picker_texture_rect->set_texture(ImageTexture::create_from_image(target_image));
	}

	picker_window->set_size(screen_rect.size);
	picker_window->popup();
}

void ColorPicker::_picker_texture_input(const Ref<InputEvent> &p_event) {
	if (!is_inside_tree()) {
		return;
	}

	Ref<InputEventMouseButton> bev = p_event;
	if (bev.is_valid() && bev->get_button_index() == MouseButton::LEFT && !bev->is_pressed()) {
		set_pick_color(picker_color);
		emit_signal(SNAME("color_changed"), color);
		picker_window->hide();
	}

	Ref<InputEventMouseMotion> mev = p_event;
	if (mev.is_valid()) {
		Ref<Image> img = picker_texture_rect->get_texture()->get_image();
		if (img.is_valid() && !img->is_empty()) {
			Vector2 ofs = mev->get_position();
			picker_preview->set_position(ofs - Vector2(28, 28));
			Vector2 scale = picker_texture_rect->get_size() / img->get_size();
			ofs /= scale;
			picker_color = img->get_pixel(ofs.x, ofs.y);
			picker_preview_style_box_color->set_bg_color(picker_color);
			picker_preview_style_box->set_bg_color(picker_color.get_luminance() < 0.5 ? Color(1.0f, 1.0f, 1.0f) : Color(0.0f, 0.0f, 0.0f));

			Ref<AtlasTexture> atlas = picker_texture_zoom->get_texture();
			if (atlas.is_valid()) {
				atlas->set_region(Rect2i(ofs.x - 8, ofs.y - 8, 17, 17));
			}
		}
	}
}

void ColorPicker::_html_focus_exit() {
	if (c_text->is_menu_visible()) {
		return;
	}

	if (is_visible_in_tree()) {
		_html_submitted(c_text->get_text());
	} else {
		_update_text_value();
	}
}

void ColorPicker::set_can_add_swatches(bool p_enabled) {
	if (can_add_swatches == p_enabled) {
		return;
	}
	can_add_swatches = p_enabled;
	if (!p_enabled) {
		btn_add_preset->set_disabled(true);
		btn_add_preset->set_focus_mode(FOCUS_NONE);
	} else {
		btn_add_preset->set_disabled(false);
		btn_add_preset->set_focus_mode(FOCUS_ALL);
	}
}

bool ColorPicker::are_swatches_enabled() const {
	return can_add_swatches;
}

void ColorPicker::set_presets_visible(bool p_visible) {
	if (presets_visible == p_visible) {
		return;
	}
	presets_visible = p_visible;
	btn_preset->set_visible(p_visible);
	btn_recent_preset->set_visible(p_visible);
}

bool ColorPicker::are_presets_visible() const {
	return presets_visible;
}

void ColorPicker::set_modes_visible(bool p_visible) {
	if (color_modes_visible == p_visible) {
		return;
	}
	color_modes_visible = p_visible;
	mode_hbc->set_visible(p_visible);
}

bool ColorPicker::are_modes_visible() const {
	return color_modes_visible;
}

void ColorPicker::set_sampler_visible(bool p_visible) {
	if (sampler_visible == p_visible) {
		return;
	}
	sampler_visible = p_visible;
	sample_hbc->set_visible(p_visible);
}

bool ColorPicker::is_sampler_visible() const {
	return sampler_visible;
}

void ColorPicker::set_sliders_visible(bool p_visible) {
	if (sliders_visible == p_visible) {
		return;
	}
	sliders_visible = p_visible;
	slider_gc->set_visible(p_visible);
}

bool ColorPicker::are_sliders_visible() const {
	return sliders_visible;
}

void ColorPicker::set_hex_visible(bool p_visible) {
	if (hex_visible == p_visible) {
		return;
	}
	hex_visible = p_visible;
	hex_hbc->set_visible(p_visible);
}

bool ColorPicker::is_hex_visible() const {
	return hex_visible;
}

void ColorPicker::_bind_methods() {
	ClassDB::bind_method(D_METHOD("set_pick_color", "color"), &ColorPicker::set_pick_color);
	ClassDB::bind_method(D_METHOD("get_pick_color"), &ColorPicker::get_pick_color);
	ClassDB::bind_method(D_METHOD("set_old_color", "color"), &ColorPicker::set_old_color);
	ClassDB::bind_method(D_METHOD("get_old_color"), &ColorPicker::get_old_color);
	ClassDB::bind_method(D_METHOD("set_display_old_color", "display"), &ColorPicker::set_display_old_color);
	ClassDB::bind_method(D_METHOD("is_displaying_old_color"), &ColorPicker::is_displaying_old_color);
	ClassDB::bind_method(D_METHOD("set_deferred_mode", "mode"), &ColorPicker::set_deferred_mode);
	ClassDB::bind_method(D_METHOD("is_deferred_mode"), &ColorPicker::is_deferred_mode);
	ClassDB::bind_method(D_METHOD("set_color_mode", "color_mode"), &ColorPicker::set_color_mode);
	ClassDB::bind_method(D_METHOD("get_color_mode"), &ColorPicker::get_color_mode);
	ClassDB::bind_method(D_METHOD("set_edit_alpha", "show"), &ColorPicker::set_edit_alpha);
	ClassDB::bind_method(D_METHOD("is_editing_alpha"), &ColorPicker::is_editing_alpha);
	ClassDB::bind_method(D_METHOD("set_can_add_swatches", "enabled"), &ColorPicker::set_can_add_swatches);
	ClassDB::bind_method(D_METHOD("are_swatches_enabled"), &ColorPicker::are_swatches_enabled);
	ClassDB::bind_method(D_METHOD("set_presets_visible", "visible"), &ColorPicker::set_presets_visible);
	ClassDB::bind_method(D_METHOD("are_presets_visible"), &ColorPicker::are_presets_visible);
	ClassDB::bind_method(D_METHOD("set_modes_visible", "visible"), &ColorPicker::set_modes_visible);
	ClassDB::bind_method(D_METHOD("are_modes_visible"), &ColorPicker::are_modes_visible);
	ClassDB::bind_method(D_METHOD("set_sampler_visible", "visible"), &ColorPicker::set_sampler_visible);
	ClassDB::bind_method(D_METHOD("is_sampler_visible"), &ColorPicker::is_sampler_visible);
	ClassDB::bind_method(D_METHOD("set_sliders_visible", "visible"), &ColorPicker::set_sliders_visible);
	ClassDB::bind_method(D_METHOD("are_sliders_visible"), &ColorPicker::are_sliders_visible);
	ClassDB::bind_method(D_METHOD("set_hex_visible", "visible"), &ColorPicker::set_hex_visible);
	ClassDB::bind_method(D_METHOD("is_hex_visible"), &ColorPicker::is_hex_visible);
	ClassDB::bind_method(D_METHOD("add_preset", "color"), &ColorPicker::add_preset);
	ClassDB::bind_method(D_METHOD("erase_preset", "color"), &ColorPicker::erase_preset);
	ClassDB::bind_method(D_METHOD("get_presets"), &ColorPicker::get_presets);
	ClassDB::bind_method(D_METHOD("add_recent_preset", "color"), &ColorPicker::add_recent_preset);
	ClassDB::bind_method(D_METHOD("erase_recent_preset", "color"), &ColorPicker::erase_recent_preset);
	ClassDB::bind_method(D_METHOD("get_recent_presets"), &ColorPicker::get_recent_presets);
	ClassDB::bind_method(D_METHOD("set_picker_shape", "shape"), &ColorPicker::set_picker_shape);
	ClassDB::bind_method(D_METHOD("get_picker_shape"), &ColorPicker::get_picker_shape);

	ADD_PROPERTY(PropertyInfo(Variant::COLOR, "color"), "set_pick_color", "get_pick_color");
	ADD_PROPERTY(PropertyInfo(Variant::COLOR, "old_color"), "set_old_color", "get_old_color");
	ADD_PROPERTY(PropertyInfo(Variant::BOOL, "display_old_color"), "set_display_old_color", "is_displaying_old_color");
	ADD_PROPERTY(PropertyInfo(Variant::BOOL, "edit_alpha"), "set_edit_alpha", "is_editing_alpha");
	ADD_PROPERTY(PropertyInfo(Variant::INT, "color_mode", PROPERTY_HINT_ENUM, "RGB,HSV,RAW,OKHSL"), "set_color_mode", "get_color_mode");
	ADD_PROPERTY(PropertyInfo(Variant::BOOL, "deferred_mode"), "set_deferred_mode", "is_deferred_mode");
	ADD_PROPERTY(PropertyInfo(Variant::INT, "picker_shape", PROPERTY_HINT_ENUM, "HSV Rectangle,HSV Rectangle Wheel,VHS Circle,OKHSL Circle,None"), "set_picker_shape", "get_picker_shape");
	ADD_PROPERTY(PropertyInfo(Variant::BOOL, "can_add_swatches"), "set_can_add_swatches", "are_swatches_enabled");
	ADD_GROUP("Customization", "");
	ADD_PROPERTY(PropertyInfo(Variant::BOOL, "sampler_visible"), "set_sampler_visible", "is_sampler_visible");
	ADD_PROPERTY(PropertyInfo(Variant::BOOL, "color_modes_visible"), "set_modes_visible", "are_modes_visible");
	ADD_PROPERTY(PropertyInfo(Variant::BOOL, "sliders_visible"), "set_sliders_visible", "are_sliders_visible");
	ADD_PROPERTY(PropertyInfo(Variant::BOOL, "hex_visible"), "set_hex_visible", "is_hex_visible");
	ADD_PROPERTY(PropertyInfo(Variant::BOOL, "presets_visible"), "set_presets_visible", "are_presets_visible");

	ADD_SIGNAL(MethodInfo("color_changed", PropertyInfo(Variant::COLOR, "color")));
	ADD_SIGNAL(MethodInfo("preset_added", PropertyInfo(Variant::COLOR, "color")));
	ADD_SIGNAL(MethodInfo("preset_removed", PropertyInfo(Variant::COLOR, "color")));

	BIND_ENUM_CONSTANT(MODE_RGB);
	BIND_ENUM_CONSTANT(MODE_HSV);
	BIND_ENUM_CONSTANT(MODE_RAW);
	BIND_ENUM_CONSTANT(MODE_OKHSL);

	BIND_ENUM_CONSTANT(SHAPE_HSV_RECTANGLE);
	BIND_ENUM_CONSTANT(SHAPE_HSV_WHEEL);
	BIND_ENUM_CONSTANT(SHAPE_VHS_CIRCLE);
	BIND_ENUM_CONSTANT(SHAPE_OKHSL_CIRCLE);
	BIND_ENUM_CONSTANT(SHAPE_NONE);

	BIND_THEME_ITEM_CUSTOM(Theme::DATA_TYPE_CONSTANT, ColorPicker, content_margin, "margin");
	BIND_THEME_ITEM(Theme::DATA_TYPE_CONSTANT, ColorPicker, label_width);

	BIND_THEME_ITEM(Theme::DATA_TYPE_CONSTANT, ColorPicker, sv_width);
	BIND_THEME_ITEM(Theme::DATA_TYPE_CONSTANT, ColorPicker, sv_height);
	BIND_THEME_ITEM(Theme::DATA_TYPE_CONSTANT, ColorPicker, h_width);

	BIND_THEME_ITEM(Theme::DATA_TYPE_CONSTANT, ColorPicker, center_slider_grabbers);

	BIND_THEME_ITEM(Theme::DATA_TYPE_ICON, ColorPicker, menu_option);
	BIND_THEME_ITEM(Theme::DATA_TYPE_ICON, ColorPicker, screen_picker);
	BIND_THEME_ITEM(Theme::DATA_TYPE_ICON, ColorPicker, expanded_arrow);
	BIND_THEME_ITEM(Theme::DATA_TYPE_ICON, ColorPicker, folded_arrow);
	BIND_THEME_ITEM(Theme::DATA_TYPE_ICON, ColorPicker, add_preset);

	BIND_THEME_ITEM(Theme::DATA_TYPE_ICON, ColorPicker, shape_rect);
	BIND_THEME_ITEM(Theme::DATA_TYPE_ICON, ColorPicker, shape_rect_wheel);
	BIND_THEME_ITEM(Theme::DATA_TYPE_ICON, ColorPicker, shape_circle);

	BIND_THEME_ITEM(Theme::DATA_TYPE_ICON, ColorPicker, bar_arrow);
	BIND_THEME_ITEM(Theme::DATA_TYPE_ICON, ColorPicker, sample_bg);
	BIND_THEME_ITEM(Theme::DATA_TYPE_ICON, ColorPicker, sample_revert);
	BIND_THEME_ITEM(Theme::DATA_TYPE_ICON, ColorPicker, overbright_indicator);
	BIND_THEME_ITEM(Theme::DATA_TYPE_ICON, ColorPicker, picker_cursor);
<<<<<<< HEAD
	BIND_THEME_ITEM(Theme::DATA_TYPE_ICON, ColorPicker, wheel_picker_cursor);
=======
	BIND_THEME_ITEM(Theme::DATA_TYPE_ICON, ColorPicker, picker_cursor_bg);
>>>>>>> 5b52b4b5
	BIND_THEME_ITEM(Theme::DATA_TYPE_ICON, ColorPicker, color_hue);

	BIND_THEME_ITEM_EXT(Theme::DATA_TYPE_STYLEBOX, ColorPicker, mode_button_normal, "tab_unselected", "TabContainer");
	BIND_THEME_ITEM_EXT(Theme::DATA_TYPE_STYLEBOX, ColorPicker, mode_button_pressed, "tab_selected", "TabContainer");
	BIND_THEME_ITEM_EXT(Theme::DATA_TYPE_STYLEBOX, ColorPicker, mode_button_hover, "tab_selected", "TabContainer");
}

ColorPicker::ColorPicker() {
	internal_margin = memnew(MarginContainer);
	add_child(internal_margin, false, INTERNAL_MODE_FRONT);

	VBoxContainer *real_vbox = memnew(VBoxContainer);
	internal_margin->add_child(real_vbox);

	HBoxContainer *hb_edit = memnew(HBoxContainer);
	real_vbox->add_child(hb_edit);
	hb_edit->set_v_size_flags(SIZE_SHRINK_BEGIN);

	uv_edit = memnew(Control);
	hb_edit->add_child(uv_edit);
	uv_edit->connect(SceneStringName(gui_input), callable_mp(this, &ColorPicker::_uv_input).bind(uv_edit));
	uv_edit->set_mouse_filter(MOUSE_FILTER_PASS);
	uv_edit->set_h_size_flags(SIZE_EXPAND_FILL);
	uv_edit->set_v_size_flags(SIZE_EXPAND_FILL);
	uv_edit->connect(SceneStringName(draw), callable_mp(this, &ColorPicker::_hsv_draw).bind(0, uv_edit));

	sample_hbc = memnew(HBoxContainer);
	real_vbox->add_child(sample_hbc);

	btn_pick = memnew(Button);
	btn_pick->set_icon_alignment(HORIZONTAL_ALIGNMENT_CENTER);
	sample_hbc->add_child(btn_pick);

	sample = memnew(TextureRect);
	sample_hbc->add_child(sample);
	sample->set_h_size_flags(SIZE_EXPAND_FILL);
	sample->connect(SceneStringName(gui_input), callable_mp(this, &ColorPicker::_sample_input));
	sample->connect(SceneStringName(draw), callable_mp(this, &ColorPicker::_sample_draw));

	btn_shape = memnew(MenuButton);
	btn_shape->set_flat(false);
	sample_hbc->add_child(btn_shape);
	btn_shape->set_toggle_mode(true);
	btn_shape->set_tooltip_text(ETR("Select a picker shape."));
	btn_shape->set_icon_alignment(HORIZONTAL_ALIGNMENT_CENTER);

	current_shape = SHAPE_HSV_RECTANGLE;

	shape_popup = btn_shape->get_popup();
	shape_popup->add_radio_check_item("HSV Rectangle", SHAPE_HSV_RECTANGLE);
	shape_popup->add_radio_check_item("HSV Wheel", SHAPE_HSV_WHEEL);
	shape_popup->add_radio_check_item("VHS Circle", SHAPE_VHS_CIRCLE);
	shape_popup->add_radio_check_item("OKHSL Circle", SHAPE_OKHSL_CIRCLE);
	shape_popup->set_item_checked(current_shape, true);
	shape_popup->connect(SceneStringName(id_pressed), callable_mp(this, &ColorPicker::set_picker_shape));

	add_mode(new ColorModeRGB(this));
	add_mode(new ColorModeHSV(this));
	add_mode(new ColorModeRAW(this));
	add_mode(new ColorModeOKHSL(this));

	mode_hbc = memnew(HBoxContainer);
	real_vbox->add_child(mode_hbc);

	mode_group.instantiate();

	for (int i = 0; i < MODE_BUTTON_COUNT; i++) {
		mode_btns[i] = memnew(Button);
		mode_hbc->add_child(mode_btns[i]);
		mode_btns[i]->set_focus_mode(FOCUS_NONE);
		mode_btns[i]->set_h_size_flags(SIZE_EXPAND_FILL);
		mode_btns[i]->set_toggle_mode(true);
		mode_btns[i]->set_text(modes[i]->get_name());
		mode_btns[i]->set_button_group(mode_group);
		mode_btns[i]->connect(SceneStringName(pressed), callable_mp(this, &ColorPicker::set_color_mode).bind((ColorModeType)i));
	}
	mode_btns[0]->set_pressed(true);

	btn_mode = memnew(MenuButton);
	btn_mode->set_text("...");
	btn_mode->set_flat(false);
	mode_hbc->add_child(btn_mode);
	btn_mode->set_toggle_mode(true);
	btn_mode->set_tooltip_text(ETR("Select a picker mode."));

	current_mode = MODE_RGB;

	mode_popup = btn_mode->get_popup();
	for (int i = 0; i < modes.size(); i++) {
		mode_popup->add_radio_check_item(modes[i]->get_name(), i);
	}
	mode_popup->add_separator();
	mode_popup->add_check_item(ETR("Colorized Sliders"), MODE_MAX);
	mode_popup->set_item_checked(current_mode, true);
	mode_popup->set_item_checked(MODE_MAX + 1, true);
	mode_popup->connect(SceneStringName(id_pressed), callable_mp(this, &ColorPicker::_set_mode_popup_value));

	slider_gc = memnew(GridContainer);

	real_vbox->add_child(slider_gc);
	slider_gc->set_h_size_flags(SIZE_EXPAND_FILL);
	slider_gc->set_columns(3);

	for (int i = 0; i < SLIDER_COUNT + 1; i++) {
		create_slider(slider_gc, i);
	}

	alpha_label->set_text("A");

	hex_hbc = memnew(HBoxContainer);
	hex_hbc->set_alignment(ALIGNMENT_BEGIN);
	real_vbox->add_child(hex_hbc);

	hex_hbc->add_child(memnew(Label(ETR("Hex"))));

	text_type = memnew(Button);
	hex_hbc->add_child(text_type);
	text_type->set_text("#");
	text_type->set_tooltip_text(RTR("Switch between hexadecimal and code values."));
	if (Engine::get_singleton()->is_editor_hint()) {
		text_type->connect(SceneStringName(pressed), callable_mp(this, &ColorPicker::_text_type_toggled));
	} else {
		text_type->set_flat(true);
		text_type->set_mouse_filter(MOUSE_FILTER_IGNORE);
	}

	c_text = memnew(LineEdit);
	hex_hbc->add_child(c_text);
	c_text->set_h_size_flags(SIZE_EXPAND_FILL);
	c_text->set_select_all_on_focus(true);
	c_text->set_tooltip_text(ETR("Enter a hex code (\"#ff0000\") or named color (\"red\")."));
	c_text->set_placeholder(ETR("Hex code or named color"));
	c_text->connect(SceneStringName(text_submitted), callable_mp(this, &ColorPicker::_html_submitted));
	c_text->connect(SceneStringName(text_changed), callable_mp(this, &ColorPicker::_text_changed));
	c_text->connect(SceneStringName(focus_exited), callable_mp(this, &ColorPicker::_html_focus_exit));

	wheel_edit = memnew(AspectRatioContainer);
	wheel_edit->set_h_size_flags(SIZE_EXPAND_FILL);
	wheel_edit->set_v_size_flags(SIZE_EXPAND_FILL);
	hb_edit->add_child(wheel_edit);

	wheel_mat.instantiate();
	wheel_mat->set_shader(wheel_shader);
	wheel_mat->set_shader_parameter("wheel_radius", WHEEL_RADIUS);
	circle_mat.instantiate();
	circle_mat->set_shader(circle_shader);

	wheel_margin = memnew(MarginContainer);
	wheel_margin->add_theme_constant_override("margin_bottom", 8);
	wheel_edit->add_child(wheel_margin);

	wheel = memnew(Control);
	wheel_margin->add_child(wheel);
	wheel->set_mouse_filter(MOUSE_FILTER_PASS);
	wheel->connect(SceneStringName(draw), callable_mp(this, &ColorPicker::_hsv_draw).bind(2, wheel));

	wheel_uv = memnew(Control);
	wheel_margin->add_child(wheel_uv);
	wheel_uv->connect(SceneStringName(gui_input), callable_mp(this, &ColorPicker::_uv_input).bind(wheel_uv));
	wheel_uv->connect(SceneStringName(draw), callable_mp(this, &ColorPicker::_hsv_draw).bind(0, wheel_uv));

	w_edit = memnew(Control);
	hb_edit->add_child(w_edit);
	w_edit->set_h_size_flags(SIZE_FILL);
	w_edit->set_v_size_flags(SIZE_EXPAND_FILL);
	w_edit->connect(SceneStringName(gui_input), callable_mp(this, &ColorPicker::_w_input));
	w_edit->connect(SceneStringName(draw), callable_mp(this, &ColorPicker::_hsv_draw).bind(1, w_edit));

	_update_controls();
	updating = false;

	preset_container = memnew(GridContainer);
	preset_container->set_h_size_flags(SIZE_EXPAND_FILL);
	preset_container->set_columns(PRESET_COLUMN_COUNT);
	preset_container->hide();

	preset_group.instantiate();

	HBoxContainer *palette_box = memnew(HBoxContainer);
	palette_box->set_h_size_flags(SIZE_EXPAND_FILL);
	real_vbox->add_child(palette_box);

	btn_preset = memnew(Button);
	btn_preset->set_text("Swatches");
	btn_preset->set_flat(true);
	btn_preset->set_toggle_mode(true);
	btn_preset->set_focus_mode(FOCUS_NONE);
	btn_preset->set_text_alignment(HORIZONTAL_ALIGNMENT_LEFT);
	btn_preset->connect(SceneStringName(toggled), callable_mp(this, &ColorPicker::_show_hide_preset).bind(btn_preset, preset_container));
	palette_box->add_child(btn_preset);

	HBoxContainer *padding_box = memnew(HBoxContainer);
	padding_box->set_h_size_flags(SIZE_EXPAND_FILL);
	palette_box->add_child(padding_box);

	menu_btn = memnew(Button);
	menu_btn->set_flat(true);
	menu_btn->set_tooltip_text(ETR("Show all options available."));
	menu_btn->set_focus_mode(FOCUS_NONE);
	menu_btn->connect(SceneStringName(pressed), callable_mp(this, &ColorPicker::_update_menu));
	palette_box->add_child(menu_btn);

	palette_name = memnew(Label);
	palette_name->hide();
	palette_name->set_mouse_filter(MOUSE_FILTER_PASS);
	real_vbox->add_child(palette_name);

	real_vbox->add_child(preset_container);

	recent_preset_hbc = memnew(HBoxContainer);
	recent_preset_hbc->set_v_size_flags(SIZE_SHRINK_BEGIN);
	recent_preset_hbc->hide();

	recent_preset_group.instantiate();

	btn_recent_preset = memnew(Button(ETR("Recent Colors")));
	btn_recent_preset->set_flat(true);
	btn_recent_preset->set_toggle_mode(true);
	btn_recent_preset->set_focus_mode(FOCUS_NONE);
	btn_recent_preset->set_text_alignment(HORIZONTAL_ALIGNMENT_LEFT);
	btn_recent_preset->connect(SceneStringName(toggled), callable_mp(this, &ColorPicker::_show_hide_preset).bind(btn_recent_preset, recent_preset_hbc));
	real_vbox->add_child(btn_recent_preset);

	real_vbox->add_child(recent_preset_hbc);

	set_pick_color(Color(1, 1, 1));

	btn_add_preset = memnew(Button);
	btn_add_preset->set_icon_alignment(HORIZONTAL_ALIGNMENT_CENTER);
	btn_add_preset->set_tooltip_text(ETR("Add current color as a preset."));
	btn_add_preset->connect(SceneStringName(pressed), callable_mp(this, &ColorPicker::_add_preset_pressed));
	preset_container->add_child(btn_add_preset);
}

ColorPicker::~ColorPicker() {
	for (int i = 0; i < modes.size(); i++) {
		delete modes[i];
	}
}

/////////////////

void ColorPickerPopupPanel::_input_from_window(const Ref<InputEvent> &p_event) {
	if (p_event->is_action_pressed(SNAME("ui_accept"), false, true)) {
		_close_pressed();
	}
	PopupPanel::_input_from_window(p_event);
}

/////////////////

void ColorPickerButton::_about_to_popup() {
	set_pressed(true);
	if (picker) {
		picker->set_old_color(color);
	}
}

void ColorPickerButton::_color_changed(const Color &p_color) {
	color = p_color;
	queue_redraw();
	emit_signal(SNAME("color_changed"), color);
}

void ColorPickerButton::_modal_closed() {
	if (Input::get_singleton()->is_action_just_pressed(SNAME("ui_cancel"))) {
		set_pick_color(picker->get_old_color());
		emit_signal(SNAME("color_changed"), color);
	}
	emit_signal(SNAME("popup_closed"));
	set_pressed(false);
}

void ColorPickerButton::pressed() {
	_update_picker();

	Size2 minsize = popup->get_contents_minimum_size();
	float viewport_height = get_viewport_rect().size.y;

	popup->reset_size();
	picker->_update_presets();
	picker->_update_recent_presets();

	// Determine in which direction to show the popup. By default popup horizontally centered below the button.
	// But if the popup doesn't fit below and the button is in the bottom half of the viewport, show above.
	bool show_above = false;
	if (get_global_position().y + get_size().y + minsize.y > viewport_height && get_global_position().y * 2 + get_size().y > viewport_height) {
		show_above = true;
	}

	float h_offset = (get_size().x - minsize.x) / 2;
	float v_offset = show_above ? -minsize.y : get_size().y;
	popup->set_position(get_screen_position() + Vector2(h_offset, v_offset));
	popup->popup();
	if (DisplayServer::get_singleton()->has_hardware_keyboard()) {
		picker->set_focus_on_line_edit();
	}
}

void ColorPickerButton::_notification(int p_what) {
	switch (p_what) {
		case NOTIFICATION_DRAW: {
			const Rect2 r = Rect2(theme_cache.normal_style->get_offset(), get_size() - theme_cache.normal_style->get_minimum_size());
			draw_texture_rect(theme_cache.background_icon, r, true);
			draw_rect(r, color);

			if (color.r > 1 || color.g > 1 || color.b > 1) {
				// Draw an indicator to denote that the color is "overbright" and can't be displayed accurately in the preview
				draw_texture(theme_cache.overbright_indicator, theme_cache.normal_style->get_offset());
			}
		} break;

		case NOTIFICATION_WM_CLOSE_REQUEST: {
			if (popup) {
				popup->hide();
			}
		} break;

		case NOTIFICATION_VISIBILITY_CHANGED: {
			if (popup && !is_visible_in_tree()) {
				popup->hide();
			}
		} break;
	}
}

void ColorPickerButton::set_pick_color(const Color &p_color) {
	if (color == p_color) {
		return;
	}
	color = p_color;
	if (picker) {
		picker->set_pick_color(p_color);
	}

	queue_redraw();
}

Color ColorPickerButton::get_pick_color() const {
	return color;
}

void ColorPickerButton::set_edit_alpha(bool p_show) {
	if (edit_alpha == p_show) {
		return;
	}
	edit_alpha = p_show;
	if (picker) {
		picker->set_edit_alpha(p_show);
	}
}

bool ColorPickerButton::is_editing_alpha() const {
	return edit_alpha;
}

ColorPicker *ColorPickerButton::get_picker() {
	_update_picker();
	return picker;
}

PopupPanel *ColorPickerButton::get_popup() {
	_update_picker();
	return popup;
}

void ColorPickerButton::_update_picker() {
	if (!picker) {
		popup = memnew(ColorPickerPopupPanel);
		popup->set_wrap_controls(true);
		picker = memnew(ColorPicker);
		picker->set_anchors_and_offsets_preset(PRESET_FULL_RECT);
		popup->add_child(picker);
		add_child(popup, false, INTERNAL_MODE_FRONT);
		picker->connect("color_changed", callable_mp(this, &ColorPickerButton::_color_changed));
		popup->connect("about_to_popup", callable_mp(this, &ColorPickerButton::_about_to_popup));
		popup->connect("popup_hide", callable_mp(this, &ColorPickerButton::_modal_closed));
		picker->connect(SceneStringName(minimum_size_changed), callable_mp((Window *)popup, &Window::reset_size));
		picker->set_pick_color(color);
		picker->set_edit_alpha(edit_alpha);
		picker->set_display_old_color(true);
		emit_signal(SNAME("picker_created"));
	}
}

void ColorPickerButton::_bind_methods() {
	ClassDB::bind_method(D_METHOD("set_pick_color", "color"), &ColorPickerButton::set_pick_color);
	ClassDB::bind_method(D_METHOD("get_pick_color"), &ColorPickerButton::get_pick_color);
	ClassDB::bind_method(D_METHOD("get_picker"), &ColorPickerButton::get_picker);
	ClassDB::bind_method(D_METHOD("get_popup"), &ColorPickerButton::get_popup);
	ClassDB::bind_method(D_METHOD("set_edit_alpha", "show"), &ColorPickerButton::set_edit_alpha);
	ClassDB::bind_method(D_METHOD("is_editing_alpha"), &ColorPickerButton::is_editing_alpha);
	ClassDB::bind_method(D_METHOD("_about_to_popup"), &ColorPickerButton::_about_to_popup);

	ADD_SIGNAL(MethodInfo("color_changed", PropertyInfo(Variant::COLOR, "color")));
	ADD_SIGNAL(MethodInfo("popup_closed"));
	ADD_SIGNAL(MethodInfo("picker_created"));
	ADD_PROPERTY(PropertyInfo(Variant::COLOR, "color"), "set_pick_color", "get_pick_color");
	ADD_PROPERTY(PropertyInfo(Variant::BOOL, "edit_alpha"), "set_edit_alpha", "is_editing_alpha");

	BIND_THEME_ITEM_CUSTOM(Theme::DATA_TYPE_STYLEBOX, ColorPickerButton, normal_style, "normal");
	BIND_THEME_ITEM_CUSTOM(Theme::DATA_TYPE_ICON, ColorPickerButton, background_icon, "bg");
	BIND_THEME_ITEM_EXT(Theme::DATA_TYPE_ICON, ColorPickerButton, overbright_indicator, "overbright_indicator", "ColorPicker");
}

ColorPickerButton::ColorPickerButton(const String &p_text) :
		Button(p_text) {
	set_toggle_mode(true);
}

/////////////////

void ColorPresetButton::_notification(int p_what) {
	switch (p_what) {
		case NOTIFICATION_DRAW: {
			const Rect2 r = Rect2(Point2(0, 0), get_size());
			Ref<StyleBox> sb_raw = theme_cache.foreground_style->duplicate();
			Ref<StyleBoxFlat> sb_flat = sb_raw;
			Ref<StyleBoxTexture> sb_texture = sb_raw;

			if (sb_flat.is_valid()) {
				sb_flat->set_border_width(SIDE_BOTTOM, 2);
				if (get_draw_mode() == DRAW_PRESSED || get_draw_mode() == DRAW_HOVER_PRESSED) {
					sb_flat->set_border_color(Color(1, 1, 1, 1));
				} else {
					sb_flat->set_border_color(Color(0, 0, 0, 1));
				}

				if (preset_color.a < 1) {
					// Draw a background pattern when the color is transparent.
					sb_flat->set_bg_color(Color(1, 1, 1));
					sb_flat->draw(get_canvas_item(), r);

					Rect2 bg_texture_rect = r.grow_side(SIDE_LEFT, -sb_flat->get_margin(SIDE_LEFT));
					bg_texture_rect = bg_texture_rect.grow_side(SIDE_RIGHT, -sb_flat->get_margin(SIDE_RIGHT));
					bg_texture_rect = bg_texture_rect.grow_side(SIDE_TOP, -sb_flat->get_margin(SIDE_TOP));
					bg_texture_rect = bg_texture_rect.grow_side(SIDE_BOTTOM, -sb_flat->get_margin(SIDE_BOTTOM));

					draw_texture_rect(theme_cache.background_icon, bg_texture_rect, true);
					sb_flat->set_bg_color(preset_color);
				}
				sb_flat->set_bg_color(preset_color);
				sb_flat->draw(get_canvas_item(), r);
			} else if (sb_texture.is_valid()) {
				if (preset_color.a < 1) {
					// Draw a background pattern when the color is transparent.
					bool use_tile_texture = (sb_texture->get_h_axis_stretch_mode() == StyleBoxTexture::AxisStretchMode::AXIS_STRETCH_MODE_TILE) || (sb_texture->get_h_axis_stretch_mode() == StyleBoxTexture::AxisStretchMode::AXIS_STRETCH_MODE_TILE_FIT);
					draw_texture_rect(theme_cache.background_icon, r, use_tile_texture);
				}
				sb_texture->set_modulate(preset_color);
				sb_texture->draw(get_canvas_item(), r);
			} else {
				WARN_PRINT("Unsupported StyleBox used for ColorPresetButton. Use StyleBoxFlat or StyleBoxTexture instead.");
			}
			if (preset_color.r > 1 || preset_color.g > 1 || preset_color.b > 1) {
				// Draw an indicator to denote that the color is "overbright" and can't be displayed accurately in the preview
				draw_texture(theme_cache.overbright_indicator, Vector2(0, 0));
			}

		} break;
	}
}

void ColorPresetButton::set_preset_color(const Color &p_color) {
	preset_color = p_color;
}

Color ColorPresetButton::get_preset_color() const {
	return preset_color;
}

void ColorPresetButton::_bind_methods() {
	BIND_THEME_ITEM_CUSTOM(Theme::DATA_TYPE_STYLEBOX, ColorPresetButton, foreground_style, "preset_fg");
	BIND_THEME_ITEM_CUSTOM(Theme::DATA_TYPE_ICON, ColorPresetButton, background_icon, "preset_bg");
	BIND_THEME_ITEM(Theme::DATA_TYPE_ICON, ColorPresetButton, overbright_indicator);
}

ColorPresetButton::ColorPresetButton(Color p_color, int p_size) {
	preset_color = p_color;
	set_toggle_mode(true);
	set_custom_minimum_size(Size2(p_size, p_size));
}

ColorPresetButton::~ColorPresetButton() {
}<|MERGE_RESOLUTION|>--- conflicted
+++ resolved
@@ -1323,18 +1323,6 @@
 
 	PickerShapeType actual_shape = _get_actual_shape();
 	if (p_which == 0) {
-<<<<<<< HEAD
-		Vector<Point2> points;
-		Color col = color;
-		Vector2 center = c->get_size() / 2.0;
-
-		if (current_shape == SHAPE_HSV_RECTANGLE || current_shape == SHAPE_HSV_WHEEL) {
-			points.resize(4);
-			Vector<Color> colors2;
-			if (current_shape == SHAPE_HSV_WHEEL) {
-				real_t ring_radius_x = Math_SQRT12 * c->get_size().width * 0.42;
-				real_t ring_radius_y = Math_SQRT12 * c->get_size().height * 0.42;
-=======
 		Color col = color;
 		Vector2 center = c->get_size() / 2.0;
 
@@ -1353,45 +1341,20 @@
 			} else {
 				real_t ring_radius_x = Math_SQRT12 * c->get_size().width * WHEEL_RADIUS;
 				real_t ring_radius_y = Math_SQRT12 * c->get_size().height * WHEEL_RADIUS;
->>>>>>> 5b52b4b5
 
 				points.set(0, center - Vector2(ring_radius_x, ring_radius_y));
 				points.set(1, center + Vector2(ring_radius_x, -ring_radius_y));
 				points.set(2, center + Vector2(ring_radius_x, ring_radius_y));
 				points.set(3, center + Vector2(-ring_radius_x, ring_radius_y));
-<<<<<<< HEAD
-			} else {
-				points.set(0, Vector2());
-				points.set(1, Vector2(c->get_size().x, 0));
-				points.set(2, c->get_size());
-				points.set(3, Vector2(0, c->get_size().y));
-			}
-			Vector<Color> colors = {
-				Color(1, 1, 1, 1),
-				Color(1, 1, 1, 1),
-				Color(0, 0, 0, 1),
-				Color(0, 0, 0, 1)
-			};
-=======
 			}
 			colors.set(0, Color(1, 1, 1, 1));
 			colors.set(1, Color(1, 1, 1, 1));
 			colors.set(2, Color(0, 0, 0, 1));
 			colors.set(3, Color(0, 0, 0, 1));
->>>>>>> 5b52b4b5
 			c->draw_polygon(points, colors);
 
 			col.set_hsv(h, 1, 1);
 			col.a = 0;
-<<<<<<< HEAD
-			colors2.append(col);
-			col.a = 1;
-			colors2.append(col);
-			col.set_hsv(h, 1, 0);
-			colors2.append(col);
-			col.a = 0;
-			colors2.append(col);
-=======
 			colors2.set(0, col);
 			col.a = 1;
 			colors2.set(1, col);
@@ -1399,7 +1362,6 @@
 			colors2.set(2, col);
 			col.a = 0;
 			colors2.set(3, col);
->>>>>>> 5b52b4b5
 			c->draw_polygon(points, colors2);
 		}
 
@@ -1428,22 +1390,15 @@
 		c->draw_texture(theme_cache.picker_cursor, Point2(x, y));
 
 		if (actual_shape == SHAPE_HSV_WHEEL) {
-<<<<<<< HEAD
-			const real_t near_wheel_radius_multiplier = 0.8375;
-			const real_t wheel_radis_center_multipler = near_wheel_radius_multiplier + (1.0 - near_wheel_radius_multiplier) / 2;
-			real_t wheel_x = center.x + (center.x * Math::cos(h * Math_TAU) * wheel_radis_center_multipler);
-			real_t wheel_y = center.y + (center.y * Math::sin(h * Math_TAU) * wheel_radis_center_multipler);
-			Point2 wheel_picker_pos = Point2(wheel_x, wheel_y);
-
-			c->draw_set_transform(wheel_picker_pos, center.angle_to_point(wheel_picker_pos), Size2(1, 1));
-			c->draw_texture(theme_cache.wheel_picker_cursor, Point2(-theme_cache.wheel_picker_cursor->get_width() / 2, -theme_cache.wheel_picker_cursor->get_height() / 2));
+			float _radius = WHEEL_RADIUS * 2.0;
+			_radius += (1.0 - _radius) / 2;
+			const float wheel_x = center.x * Math::cos(h * Math_TAU) * _radius;
+			const float wheel_y = center.y * Math::sin(h * Math_TAU) * _radius;
+			Point2 pos = center + Point2(wheel_x, wheel_y);
+
+			c->draw_set_transform(pos, center.angle_to_point(pos), Size2(1, 1));
+			c->draw_texture(theme_cache.wheel_picker_cursor, -theme_cache.wheel_picker_cursor->get_size() / 2);
 			c->draw_set_transform(Point2(), 0, Size2(1, 1));
-=======
-			float _radius = WHEEL_RADIUS * 2.0;
-			_radius += (1.0 - _radius) * 0.5;
-			Point2 pos = center - (theme_cache.picker_cursor->get_size() * 0.5) + Point2(center.x * Math::cos(h * Math_TAU) * _radius, center.y * Math::sin(h * Math_TAU) * _radius);
-			c->draw_texture(theme_cache.picker_cursor, pos);
->>>>>>> 5b52b4b5
 		}
 
 	} else if (p_which == 1) {
@@ -2224,11 +2179,8 @@
 	BIND_THEME_ITEM(Theme::DATA_TYPE_ICON, ColorPicker, sample_revert);
 	BIND_THEME_ITEM(Theme::DATA_TYPE_ICON, ColorPicker, overbright_indicator);
 	BIND_THEME_ITEM(Theme::DATA_TYPE_ICON, ColorPicker, picker_cursor);
-<<<<<<< HEAD
+	BIND_THEME_ITEM(Theme::DATA_TYPE_ICON, ColorPicker, picker_cursor_bg);
 	BIND_THEME_ITEM(Theme::DATA_TYPE_ICON, ColorPicker, wheel_picker_cursor);
-=======
-	BIND_THEME_ITEM(Theme::DATA_TYPE_ICON, ColorPicker, picker_cursor_bg);
->>>>>>> 5b52b4b5
 	BIND_THEME_ITEM(Theme::DATA_TYPE_ICON, ColorPicker, color_hue);
 
 	BIND_THEME_ITEM_EXT(Theme::DATA_TYPE_STYLEBOX, ColorPicker, mode_button_normal, "tab_unselected", "TabContainer");
