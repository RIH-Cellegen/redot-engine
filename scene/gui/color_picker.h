--- conflicted
+++ resolved
@@ -266,11 +266,8 @@
 		Ref<Texture2D> sample_revert;
 		Ref<Texture2D> overbright_indicator;
 		Ref<Texture2D> picker_cursor;
-<<<<<<< HEAD
+		Ref<Texture2D> picker_cursor_bg;
 		Ref<Texture2D> wheel_picker_cursor;
-=======
-		Ref<Texture2D> picker_cursor_bg;
->>>>>>> 5b52b4b5
 		Ref<Texture2D> color_hue;
 
 		/* Mode buttons */
