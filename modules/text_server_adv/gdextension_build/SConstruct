#!/usr/bin/env python
# ruff: noqa: F821

import methods

# For the reference:
# - CCFLAGS are compilation flags shared between C and C++
# - CFLAGS are for C-specific compilation flags
# - CXXFLAGS are for C++-specific compilation flags
# - CPPFLAGS are for pre-processor flags
# - CPPDEFINES are for pre-processor defines
# - LINKFLAGS are for linking flags

env = SConscript("./godot-cpp/SConstruct")
env.__class__.disable_warnings = methods.disable_warnings

opts = Variables([], ARGUMENTS)
opts.Add(BoolVariable("brotli_enabled", "Use Brotli library", True))
opts.Add(BoolVariable("freetype_enabled", "Use FreeType library", True))
opts.Add(BoolVariable("msdfgen_enabled", "Use MSDFgen library (require FreeType)", True))
opts.Add(BoolVariable("graphite_enabled", "Use Graphite library (require FreeType)", True))
opts.Add(BoolVariable("thorvg_enabled", "Use ThorVG library (require FreeType)", True))
opts.Add(BoolVariable("static_icu_data", "Use built-in ICU data", True))
opts.Add(BoolVariable("verbose", "Enable verbose output for the compilation", False))

opts.Update(env)

if env["platform"] == "windows" and not env["use_mingw"]:
    env.AppendUnique(CCFLAGS=["/utf-8"])  # Force to use Unicode encoding.

# ThorVG
if env["thorvg_enabled"] and env["freetype_enabled"]:
    env_tvg = env.Clone()
    env_tvg.disable_warnings()

    thirdparty_tvg_dir = "../../../thirdparty/thorvg/"
    thirdparty_tvg_sources = [
        # common
        "src/common/tvgCompressor.cpp",
        "src/common/tvgLines.cpp",
        "src/common/tvgMath.cpp",
        "src/common/tvgStr.cpp",
        # SVG parser
        "src/loaders/svg/tvgSvgCssStyle.cpp",
        "src/loaders/svg/tvgSvgLoader.cpp",
        "src/loaders/svg/tvgSvgPath.cpp",
        "src/loaders/svg/tvgSvgSceneBuilder.cpp",
        "src/loaders/svg/tvgSvgUtil.cpp",
        "src/loaders/svg/tvgXmlParser.cpp",
        "src/loaders/raw/tvgRawLoader.cpp",
        # image loaders
        "src/loaders/external_png/tvgPngLoader.cpp",
        "src/loaders/jpg/tvgJpgd.cpp",
        "src/loaders/jpg/tvgJpgLoader.cpp",
        # renderer common
        "src/renderer/tvgAccessor.cpp",
        # "src/renderer/tvgAnimation.cpp",
        "src/renderer/tvgCanvas.cpp",
        "src/renderer/tvgFill.cpp",
        # "src/renderer/tvgGlCanvas.cpp",
        "src/renderer/tvgInitializer.cpp",
        "src/renderer/tvgLoader.cpp",
        "src/renderer/tvgPaint.cpp",
        "src/renderer/tvgPicture.cpp",
        "src/renderer/tvgRender.cpp",
        # "src/renderer/tvgSaver.cpp",
        "src/renderer/tvgScene.cpp",
        "src/renderer/tvgShape.cpp",
        "src/renderer/tvgSwCanvas.cpp",
        "src/renderer/tvgTaskScheduler.cpp",
        "src/renderer/tvgText.cpp",
        # "src/renderer/tvgWgCanvas.cpp",
        # renderer sw_engine
        "src/renderer/sw_engine/tvgSwFill.cpp",
        "src/renderer/sw_engine/tvgSwImage.cpp",
        "src/renderer/sw_engine/tvgSwMath.cpp",
        "src/renderer/sw_engine/tvgSwMemPool.cpp",
        "src/renderer/sw_engine/tvgSwRaster.cpp",
        "src/renderer/sw_engine/tvgSwRenderer.cpp",
        "src/renderer/sw_engine/tvgSwRle.cpp",
        "src/renderer/sw_engine/tvgSwShape.cpp",
        "src/renderer/sw_engine/tvgSwStroke.cpp",
    ]
    thirdparty_tvg_sources = [thirdparty_tvg_dir + file for file in thirdparty_tvg_sources]

    env_tvg.Append(
        CPPPATH=[
            "../../../thirdparty/thorvg/inc",
            "../../../thirdparty/thorvg/src/common",
            "../../../thirdparty/thorvg/src/renderer",
            "../../../thirdparty/thorvg/src/renderer/sw_engine",
            "../../../thirdparty/thorvg/src/loaders/svg",
            "../../../thirdparty/thorvg/src/loaders/raw",
            "../../../thirdparty/thorvg/src/loaders/external_png",
            "../../../thirdparty/thorvg/src/loaders/jpg",
            "../../../thirdparty/libpng",
        ]
    )

    # Enable ThorVG static object linking.
    env_tvg.Append(CPPDEFINES=["TVG_STATIC"])

    env.Append(
        CPPPATH=[
            "../../../thirdparty/thorvg/inc",
            "../../../thirdparty/thorvg/src/common",
            "../../../thirdparty/thorvg/src/renderer",
        ]
    )
    env.Append(CPPDEFINES=["MODULE_SVG_ENABLED"])

    lib = env_tvg.Library(
        f"tvg_builtin{env['suffix']}{env['LIBSUFFIX']}",
        thirdparty_tvg_sources,
    )
    env.Append(LIBS=[lib])

# MSDFGEN
if env["msdfgen_enabled"] and env["freetype_enabled"]:
    env_msdfgen = env.Clone()
    env_msdfgen.disable_warnings()

    thirdparty_msdfgen_dir = "../../../thirdparty/msdfgen/"
    thirdparty_msdfgen_sources = [
        "core/Contour.cpp",
        "core/DistanceMapping.cpp",
        "core/EdgeHolder.cpp",
        "core/MSDFErrorCorrection.cpp",
        "core/Projection.cpp",
        "core/Scanline.cpp",
        "core/Shape.cpp",
        "core/contour-combiners.cpp",
        "core/edge-coloring.cpp",
        "core/edge-segments.cpp",
        "core/edge-selectors.cpp",
        "core/equation-solver.cpp",
        # "core/export-svg.cpp",
        "core/msdf-error-correction.cpp",
        "core/msdfgen.cpp",
        "core/rasterization.cpp",
        "core/render-sdf.cpp",
        # "core/save-bmp.cpp",
        # "core/save-fl32.cpp",
        # "core/save-rgba.cpp",
        # "core/save-tiff.cpp",
        "core/sdf-error-estimation.cpp",
        "core/shape-description.cpp",
    ]
    thirdparty_msdfgen_sources = [thirdparty_msdfgen_dir + file for file in thirdparty_msdfgen_sources]

    env_msdfgen.Append(CPPDEFINES=[("MSDFGEN_PUBLIC", "")])
    env_msdfgen.Append(CPPPATH=["../../../thirdparty/freetype/include", "../../../thirdparty/msdfgen"])
    env.Append(CPPPATH=["../../../thirdparty/msdfgen"])
    env.Append(CPPDEFINES=[("MSDFGEN_PUBLIC", "")])
    env.Append(CPPDEFINES=["MODULE_MSDFGEN_ENABLED"])

    lib = env_msdfgen.Library(
        f"msdfgen_builtin{env['suffix']}{env['LIBSUFFIX']}",
        thirdparty_msdfgen_sources,
    )
    env.Append(LIBS=[lib])

# FreeType
if env["freetype_enabled"]:
    env_freetype = env.Clone()
    env_freetype.disable_warnings()

    thirdparty_freetype_dir = "../../../thirdparty/freetype/"
    thirdparty_freetype_sources = [
        "src/autofit/autofit.c",
        "src/base/ftbase.c",
        "src/base/ftbbox.c",
        "src/base/ftbdf.c",
        "src/base/ftbitmap.c",
        "src/base/ftcid.c",
        "src/base/ftdebug.c",
        "src/base/ftfstype.c",
        "src/base/ftgasp.c",
        "src/base/ftglyph.c",
        "src/base/ftgxval.c",
        "src/base/ftinit.c",
        "src/base/ftmm.c",
        "src/base/ftotval.c",
        "src/base/ftpatent.c",
        "src/base/ftpfr.c",
        "src/base/ftstroke.c",
        "src/base/ftsynth.c",
        "src/base/ftsystem.c",
        "src/base/fttype1.c",
        "src/base/ftwinfnt.c",
        "src/bdf/bdf.c",
        "src/bzip2/ftbzip2.c",
        "src/cache/ftcache.c",
        "src/cff/cff.c",
        "src/cid/type1cid.c",
        "src/gxvalid/gxvalid.c",
        "src/gzip/ftgzip.c",
        "src/lzw/ftlzw.c",
        "src/otvalid/otvalid.c",
        "src/pcf/pcf.c",
        "src/pfr/pfr.c",
        "src/psaux/psaux.c",
        "src/pshinter/pshinter.c",
        "src/psnames/psnames.c",
        "src/raster/raster.c",
        "src/sdf/sdf.c",
        "src/svg/svg.c",
        "src/smooth/smooth.c",
        "src/truetype/truetype.c",
        "src/type1/type1.c",
        "src/type42/type42.c",
        "src/winfonts/winfnt.c",
        "src/sfnt/sfnt.c",
    ]
    thirdparty_freetype_sources = [thirdparty_freetype_dir + file for file in thirdparty_freetype_sources]

    thirdparty_png_dir = "../../../thirdparty/libpng/"
    thirdparty_png_sources = [
        "png.c",
        "pngerror.c",
        "pngget.c",
        "pngmem.c",
        "pngpread.c",
        "pngread.c",
        "pngrio.c",
        "pngrtran.c",
        "pngrutil.c",
        "pngset.c",
        "pngtrans.c",
        "pngwio.c",
        "pngwrite.c",
        "pngwtran.c",
        "pngwutil.c",
    ]
    thirdparty_freetype_sources += [thirdparty_png_dir + file for file in thirdparty_png_sources]

    thirdparty_zlib_dir = "../../../thirdparty/zlib/"
    thirdparty_zlib_sources = [
        "adler32.c",
        "compress.c",
        "crc32.c",
        "deflate.c",
        "inffast.c",
        "inflate.c",
        "inftrees.c",
        "trees.c",
        "uncompr.c",
        "zutil.c",
    ]
    thirdparty_freetype_sources += [thirdparty_zlib_dir + file for file in thirdparty_zlib_sources]

    if env["brotli_enabled"]:
        thirdparty_brotli_dir = "../../../thirdparty/brotli/"
        thirdparty_brotli_sources = [
            "common/constants.c",
            "common/context.c",
            "common/dictionary.c",
            "common/platform.c",
            "common/shared_dictionary.c",
            "common/transform.c",
            "dec/bit_reader.c",
            "dec/decode.c",
            "dec/huffman.c",
            "dec/state.c",
        ]
        thirdparty_freetype_sources += [thirdparty_brotli_dir + file for file in thirdparty_brotli_sources]
        env_freetype.Append(CPPDEFINES=["FT_CONFIG_OPTION_USE_BROTLI"])
        env_freetype.Prepend(CPPPATH=[thirdparty_brotli_dir + "include"])
        env.Append(CPPDEFINES=["FT_CONFIG_OPTION_USE_BROTLI"])

    env_freetype.Append(CPPPATH=[thirdparty_freetype_dir + "/include", thirdparty_zlib_dir, thirdparty_png_dir])
    env.Append(CPPPATH=[thirdparty_freetype_dir + "/include"])

    env_freetype.Append(
        CPPDEFINES=[
            "FT2_BUILD_LIBRARY",
            "FT_CONFIG_OPTION_USE_PNG",
            "FT_CONFIG_OPTION_SYSTEM_ZLIB",
        ]
    )
    if env.dev_build:
        env_freetype.Append(CPPDEFINES=["ZLIB_DEBUG"])

    env.Append(CPPDEFINES=["MODULE_FREETYPE_ENABLED"])

    lib = env_freetype.Library(
        f"freetype_builtin{env['suffix']}{env['LIBSUFFIX']}",
        thirdparty_freetype_sources,
    )
    env.Append(LIBS=[lib])

# HarfBuzz
env_harfbuzz = env.Clone()
env_harfbuzz.disable_warnings()

thirdparty_harfbuzz_dir = "../../../thirdparty/harfbuzz/"
thirdparty_harfbuzz_sources = [
    "src/hb-aat-layout.cc",
    "src/hb-aat-map.cc",
    "src/hb-blob.cc",
    "src/hb-buffer-serialize.cc",
    "src/hb-buffer-verify.cc",
    "src/hb-buffer.cc",
    # "src/hb-cairo-utils.cc",
    # "src/hb-cairo.cc",
    "src/hb-common.cc",
    # "src/hb-coretext-font.cc",
    # "src/hb-coretext-shape.cc",
    # "src/hb-directwrite.cc",
    "src/hb-draw.cc",
    "src/hb-face-builder.cc",
    "src/hb-face.cc",
    "src/hb-fallback-shape.cc",
    "src/hb-font.cc",
    # "src/hb-gdi.cc",
    # "src/hb-glib.cc",
    # "src/hb-gobject-structs.cc",
    "src/hb-icu.cc",
    "src/hb-map.cc",
    "src/hb-number.cc",
    "src/hb-ot-cff1-table.cc",
    "src/hb-ot-cff2-table.cc",
    "src/hb-ot-color.cc",
    "src/hb-ot-face.cc",
    "src/hb-ot-font.cc",
    "src/hb-ot-layout.cc",
    "src/hb-ot-map.cc",
    "src/hb-ot-math.cc",
    "src/hb-ot-meta.cc",
    "src/hb-ot-metrics.cc",
    "src/hb-ot-name.cc",
    "src/hb-ot-shaper-arabic.cc",
    "src/hb-ot-shaper-default.cc",
    "src/hb-ot-shaper-hangul.cc",
    "src/hb-ot-shaper-hebrew.cc",
    "src/hb-ot-shaper-indic-table.cc",
    "src/hb-ot-shaper-indic.cc",
    "src/hb-ot-shaper-khmer.cc",
    "src/hb-ot-shaper-myanmar.cc",
    "src/hb-ot-shaper-syllabic.cc",
    "src/hb-ot-shaper-thai.cc",
    "src/hb-ot-shaper-use.cc",
    "src/hb-ot-shaper-vowel-constraints.cc",
    "src/hb-ot-shape-fallback.cc",
    "src/hb-ot-shape-normalize.cc",
    "src/hb-ot-shape.cc",
    "src/hb-ot-tag.cc",
    "src/hb-ot-var.cc",
    "src/hb-outline.cc",
    "src/hb-paint-extents.cc",
    "src/hb-paint.cc",
    "src/hb-set.cc",
    "src/hb-shape-plan.cc",
    "src/hb-shape.cc",
    "src/hb-shaper.cc",
    "src/hb-static.cc",
    "src/hb-style.cc",
    "src/hb-subset-cff-common.cc",
    "src/hb-subset-cff1.cc",
    "src/hb-subset-cff2.cc",
    "src/hb-subset-input.cc",
    "src/hb-subset-instancer-iup.cc",
    "src/hb-subset-instancer-solver.cc",
    "src/hb-subset-plan.cc",
    "src/hb-subset-repacker.cc",
    "src/hb-subset.cc",
    "src/hb-ucd.cc",
    "src/hb-unicode.cc",
    # "src/hb-uniscribe.cc",
    "src/OT/Var/VARC/VARC.cc",
]

if env["freetype_enabled"]:
    thirdparty_harfbuzz_sources += [
        "src/hb-ft.cc",
        "src/hb-graphite2.cc",
    ]
thirdparty_harfbuzz_sources = [thirdparty_harfbuzz_dir + file for file in thirdparty_harfbuzz_sources]

env_harfbuzz.Append(
    CPPPATH=[
        "../../../thirdparty/harfbuzz/src",
        "../../../thirdparty/icu4c/common/",
        "../../../thirdparty/icu4c/i18n/",
    ]
)

if env["freetype_enabled"]:
    env_harfbuzz.Append(
        CPPPATH=[
            "../../../thirdparty/freetype/include",
            "../../../thirdparty/graphite/include",
        ]
    )

if env["platform"] == "android" or env["platform"] == "linuxbsd":
    env_harfbuzz.Append(CCFLAGS=["-DHAVE_PTHREAD"])

env_harfbuzz.Append(
    CCFLAGS=[
        "-DU_STATIC_IMPLEMENTATION",
        "-DU_HAVE_LIB_SUFFIX=1",
        "-DU_LIB_SUFFIX_C_NAME=_godot",
        "-DHAVE_ICU_BUILTIN",
        "-DHAVE_ICU",
    ]
)

if env["freetype_enabled"]:
    env_harfbuzz.Append(
        CCFLAGS=[
            "-DHAVE_FREETYPE",
            "-DHAVE_GRAPHITE2",
            "-DGRAPHITE2_STATIC",
        ]
    )

env.Append(CPPPATH=["../../../thirdparty/harfbuzz/src"])

lib = env_harfbuzz.Library(
    f"harfbuzz_builtin{env['suffix']}{env['LIBSUFFIX']}",
    thirdparty_harfbuzz_sources,
)
env.Prepend(LIBS=[lib])

# Graphite
if env["graphite_enabled"] and env["freetype_enabled"]:
    env_graphite = env.Clone()
    env_graphite.disable_warnings()

    thirdparty_graphite_dir = "../../../thirdparty/graphite/"
    thirdparty_graphite_sources = [
        "src/gr_char_info.cpp",
        "src/gr_face.cpp",
        "src/gr_features.cpp",
        "src/gr_font.cpp",
        "src/gr_logging.cpp",
        "src/gr_segment.cpp",
        "src/gr_slot.cpp",
        "src/CmapCache.cpp",
        "src/Code.cpp",
        "src/Collider.cpp",
        "src/Decompressor.cpp",
        "src/Face.cpp",
        #'src/FileFace.cpp',
        "src/FeatureMap.cpp",
        "src/Font.cpp",
        "src/GlyphCache.cpp",
        "src/GlyphFace.cpp",
        "src/Intervals.cpp",
        "src/Justifier.cpp",
        "src/NameTable.cpp",
        "src/Pass.cpp",
        "src/Position.cpp",
        "src/Segment.cpp",
        "src/Silf.cpp",
        "src/Slot.cpp",
        "src/Sparse.cpp",
        "src/TtfUtil.cpp",
        "src/UtfCodec.cpp",
        "src/FileFace.cpp",
        "src/json.cpp",
    ]
    if env["platform"] != "windows" or env["use_mingw"]:
        thirdparty_graphite_sources += ["src/direct_machine.cpp"]
    else:
        thirdparty_graphite_sources += ["src/call_machine.cpp"]

    thirdparty_graphite_sources = [thirdparty_graphite_dir + file for file in thirdparty_graphite_sources]

    env_graphite.Append(CPPPATH=["../../../thirdparty/graphite/src", "../../../thirdparty/graphite/include"])
    env_graphite.Append(
        CCFLAGS=[
            "-DGRAPHITE2_STATIC",
            "-DGRAPHITE2_NTRACING",
            "-DGRAPHITE2_NFILEFACE",
        ]
    )

    lib = env_graphite.Library(
        f"graphite_builtin{env['suffix']}{env['LIBSUFFIX']}",
        thirdparty_graphite_sources,
    )
    env.Append(LIBS=[lib])

# ICU
env_icu = env.Clone()
env_icu.disable_warnings()

thirdparty_icu_dir = "../../../thirdparty/icu4c/"
thirdparty_icu_sources = [
    "common/appendable.cpp",
    "common/bmpset.cpp",
    "common/brkeng.cpp",
    "common/brkiter.cpp",
    "common/bytesinkutil.cpp",
    "common/bytestream.cpp",
    "common/bytestrie.cpp",
    "common/bytestriebuilder.cpp",
    "common/bytestrieiterator.cpp",
    "common/caniter.cpp",
    "common/characterproperties.cpp",
    "common/chariter.cpp",
    "common/charstr.cpp",
    "common/cmemory.cpp",
    "common/cstr.cpp",
    "common/cstring.cpp",
    "common/cwchar.cpp",
    "common/dictbe.cpp",
    "common/dictionarydata.cpp",
    "common/dtintrv.cpp",
    "common/edits.cpp",
    "common/emojiprops.cpp",
    "common/errorcode.cpp",
    "common/filteredbrk.cpp",
    "common/filterednormalizer2.cpp",
    "common/icudataver.cpp",
    "common/icuplug.cpp",
    "common/loadednormalizer2impl.cpp",
    "common/localebuilder.cpp",
    "common/localematcher.cpp",
    "common/localeprioritylist.cpp",
    "common/locavailable.cpp",
    "common/locbased.cpp",
    "common/locdispnames.cpp",
    "common/locdistance.cpp",
    "common/locdspnm.cpp",
    "common/locid.cpp",
    "common/loclikely.cpp",
    "common/loclikelysubtags.cpp",
    "common/locmap.cpp",
    "common/locresdata.cpp",
    "common/locutil.cpp",
    "common/lsr.cpp",
    "common/lstmbe.cpp",
    "common/messagepattern.cpp",
    "common/mlbe.cpp",
    "common/normalizer2.cpp",
    "common/normalizer2impl.cpp",
    "common/normlzr.cpp",
    "common/parsepos.cpp",
    "common/patternprops.cpp",
    "common/pluralmap.cpp",
    "common/propname.cpp",
    "common/propsvec.cpp",
    "common/punycode.cpp",
    "common/putil.cpp",
    "common/rbbi.cpp",
    "common/rbbi_cache.cpp",
    "common/rbbidata.cpp",
    "common/rbbinode.cpp",
    "common/rbbirb.cpp",
    "common/rbbiscan.cpp",
    "common/rbbisetb.cpp",
    "common/rbbistbl.cpp",
    "common/rbbitblb.cpp",
    "common/resbund.cpp",
    "common/resbund_cnv.cpp",
    "common/resource.cpp",
    "common/restrace.cpp",
    "common/ruleiter.cpp",
    "common/schriter.cpp",
    "common/serv.cpp",
    "common/servlk.cpp",
    "common/servlkf.cpp",
    "common/servls.cpp",
    "common/servnotf.cpp",
    "common/servrbf.cpp",
    "common/servslkf.cpp",
    "common/sharedobject.cpp",
    "common/simpleformatter.cpp",
    "common/static_unicode_sets.cpp",
    "common/stringpiece.cpp",
    "common/stringtriebuilder.cpp",
    "common/uarrsort.cpp",
    "common/ubidi.cpp",
    "common/ubidi_props.cpp",
    "common/ubidiln.cpp",
    "common/ubiditransform.cpp",
    "common/ubidiwrt.cpp",
    "common/ubrk.cpp",
    "common/ucase.cpp",
    "common/ucasemap.cpp",
    "common/ucasemap_titlecase_brkiter.cpp",
    "common/ucat.cpp",
    "common/uchar.cpp",
    "common/ucharstrie.cpp",
    "common/ucharstriebuilder.cpp",
    "common/ucharstrieiterator.cpp",
    "common/uchriter.cpp",
    "common/ucln_cmn.cpp",
    "common/ucmndata.cpp",
    "common/ucnv.cpp",
    "common/ucnv2022.cpp",
    "common/ucnv_bld.cpp",
    "common/ucnv_cb.cpp",
    "common/ucnv_cnv.cpp",
    "common/ucnv_ct.cpp",
    "common/ucnv_err.cpp",
    "common/ucnv_ext.cpp",
    "common/ucnv_io.cpp",
    "common/ucnv_lmb.cpp",
    "common/ucnv_set.cpp",
    "common/ucnv_u16.cpp",
    "common/ucnv_u32.cpp",
    "common/ucnv_u7.cpp",
    "common/ucnv_u8.cpp",
    "common/ucnvbocu.cpp",
    "common/ucnvdisp.cpp",
    "common/ucnvhz.cpp",
    "common/ucnvisci.cpp",
    "common/ucnvlat1.cpp",
    "common/ucnvmbcs.cpp",
    "common/ucnvscsu.cpp",
    "common/ucnvsel.cpp",
    "common/ucol_swp.cpp",
    "common/ucptrie.cpp",
    "common/ucurr.cpp",
    "common/udata.cpp",
    "common/udatamem.cpp",
    "common/udataswp.cpp",
    "common/uenum.cpp",
    "common/uhash.cpp",
    "common/uhash_us.cpp",
    "common/uidna.cpp",
    "common/uinit.cpp",
    "common/uinvchar.cpp",
    "common/uiter.cpp",
    "common/ulist.cpp",
    "common/uloc.cpp",
    "common/uloc_keytype.cpp",
    "common/uloc_tag.cpp",
    "common/ulocale.cpp",
    "common/ulocbuilder.cpp",
    "common/umapfile.cpp",
    "common/umath.cpp",
    "common/umutablecptrie.cpp",
    "common/umutex.cpp",
    "common/unames.cpp",
    "common/unifiedcache.cpp",
    "common/unifilt.cpp",
    "common/unifunct.cpp",
    "common/uniset.cpp",
    "common/uniset_closure.cpp",
    "common/uniset_props.cpp",
    "common/unisetspan.cpp",
    "common/unistr.cpp",
    "common/unistr_case.cpp",
    "common/unistr_case_locale.cpp",
    "common/unistr_cnv.cpp",
    "common/unistr_props.cpp",
    "common/unistr_titlecase_brkiter.cpp",
    "common/unorm.cpp",
    "common/unormcmp.cpp",
    "common/uobject.cpp",
    "common/uprops.cpp",
    "common/ures_cnv.cpp",
    "common/uresbund.cpp",
    "common/uresdata.cpp",
    "common/usc_impl.cpp",
    "common/uscript.cpp",
    "common/uscript_props.cpp",
    "common/uset.cpp",
    "common/uset_props.cpp",
    "common/usetiter.cpp",
    # "common/ushape.cpp",
    "common/usprep.cpp",
    "common/ustack.cpp",
    "common/ustr_cnv.cpp",
    "common/ustr_titlecase_brkiter.cpp",
    "common/ustr_wcs.cpp",
    "common/ustrcase.cpp",
    "common/ustrcase_locale.cpp",
    "common/ustrenum.cpp",
    "common/ustrfmt.cpp",
    "common/ustring.cpp",
    "common/ustrtrns.cpp",
    "common/utext.cpp",
    "common/utf_impl.cpp",
    "common/util.cpp",
    "common/util_props.cpp",
    "common/utrace.cpp",
    "common/utrie.cpp",
    "common/utrie2.cpp",
    "common/utrie2_builder.cpp",
    "common/utrie_swap.cpp",
    "common/uts46.cpp",
    "common/utypes.cpp",
    "common/uvector.cpp",
    "common/uvectr32.cpp",
    "common/uvectr64.cpp",
    "common/wintz.cpp",
    "i18n/scriptset.cpp",
    "i18n/ucln_in.cpp",
    "i18n/uspoof.cpp",
    "i18n/uspoof_impl.cpp",
]
thirdparty_icu_sources = [thirdparty_icu_dir + file for file in thirdparty_icu_sources]

if env["static_icu_data"]:
    env_icu.Depends("../../../thirdparty/icu4c/icudata.gen.h", "../../../thirdparty/icu4c/icudt_godot.dat")
    env_icu.Command(
        "../../../thirdparty/icu4c/icudata.gen.h", "../../../thirdparty/icu4c/icudt_godot.dat", methods.make_icu_data
    )
    env.Append(CXXFLAGS=["-DICU_STATIC_DATA"])
    env.Append(CPPPATH=["../../../thirdparty/icu4c/"])
else:
    thirdparty_icu_sources += ["../icu_data/icudata_stub.cpp"]

env_icu.Append(CPPPATH=["../../../thirdparty/icu4c/common/", "../../../thirdparty/icu4c/i18n/"])
env_icu.Append(
    CXXFLAGS=[
        "-DU_STATIC_IMPLEMENTATION",
        "-DU_COMMON_IMPLEMENTATION",
        "-DUCONFIG_NO_COLLATION",
        "-DUCONFIG_NO_CONVERSION",
        "-DUCONFIG_NO_FORMATTING",
        "-DUCONFIG_NO_SERVICE",
        "-DUCONFIG_NO_IDNA",
        "-DUCONFIG_NO_FILE_IO",
        "-DUCONFIG_NO_TRANSLITERATION",
        "-DPKGDATA_MODE=static",
        "-DU_ENABLE_DYLOAD=0",
        "-DU_HAVE_LIB_SUFFIX=1",
        "-DU_LIB_SUFFIX_C_NAME=_godot",
    ]
)
env.Append(
    CXXFLAGS=[
        "-DU_STATIC_IMPLEMENTATION",
        "-DU_HAVE_LIB_SUFFIX=1",
        "-DU_LIB_SUFFIX_C_NAME=_godot",
    ]
)
env.Append(CPPPATH=["../../../thirdparty/icu4c/common/", "../../../thirdparty/icu4c/i18n/"])

if env["platform"] == "windows":
    env.Append(LIBS=["advapi32"])

lib = env_icu.Library(f"icu_builtin{env['suffix']}{env['LIBSUFFIX']}", thirdparty_icu_sources)
env.Append(LIBS=[lib])

env.Append(CPPDEFINES=["GDEXTENSION"])
env.Append(CPPPATH=["../"])
sources = Glob("../*.cpp")

if env["platform"] == "macos":
    methods.write_macos_plist(
<<<<<<< HEAD
        f'./bin/libtextserver_advanced.macos.{env["target"]}.framework',
        f'libtextserver_advanced.macos.{env["target"]}',
        "org.redotengine.textserver_advanced",
=======
        f"./bin/libtextserver_advanced.macos.{env['target']}.framework",
        f"libtextserver_advanced.macos.{env['target']}",
        "org.godotengine.textserver_advanced",
>>>>>>> 0b6a717a
        "ICU / HarfBuzz / Graphite Text Server",
    )
    library = env.SharedLibrary(
        f"./bin/libtextserver_advanced.macos.{env['target']}.framework/libtextserver_advanced.macos.{env['target']}",
        source=sources,
    )
else:
    library = env.SharedLibrary(
        f"./bin/libtextserver_advanced{env['suffix']}{env['SHLIBSUFFIX']}",
        source=sources,
    )

Default(library)

methods.prepare_timer()<|MERGE_RESOLUTION|>--- conflicted
+++ resolved
@@ -746,15 +746,9 @@
 
 if env["platform"] == "macos":
     methods.write_macos_plist(
-<<<<<<< HEAD
-        f'./bin/libtextserver_advanced.macos.{env["target"]}.framework',
-        f'libtextserver_advanced.macos.{env["target"]}',
-        "org.redotengine.textserver_advanced",
-=======
         f"./bin/libtextserver_advanced.macos.{env['target']}.framework",
         f"libtextserver_advanced.macos.{env['target']}",
-        "org.godotengine.textserver_advanced",
->>>>>>> 0b6a717a
+        "org.redotengine.textserver_advanced",
         "ICU / HarfBuzz / Graphite Text Server",
     )
     library = env.SharedLibrary(
